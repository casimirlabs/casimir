--- conflicted
+++ resolved
@@ -47,13 +47,10 @@
 
 3. [SAM CLI (v1.x)](https://docs.aws.amazon.com/serverless-application-model/latest/developerguide/serverless-sam-cli-install-mac.html) - tool for mocking backend services locally.
 
-<<<<<<< HEAD
 ### Scripts and Dependencies
 
 We are using [npm workspaces](https://docs.npmjs.com/cli/v8/using-npm/workspaces) to simplify monorepo development workflows while keeping project-wide resources accessible.
 
-=======
->>>>>>> cff27d91
 ### Setup
 
 Clone the repository, checkout a new branch from develop, and install all workspace dependencies.
