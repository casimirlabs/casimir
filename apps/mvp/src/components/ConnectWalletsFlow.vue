<script setup lang="ts">
import { onMounted, ref, watch, onUnmounted } from "vue"
import { CryptoAddress, Currency, LoginCredentials, ProviderString } from "@casimir/types"
import VueFeather from "vue-feather"
import useAuth from "@/composables/auth"
import useEnvironment from "@/composables/environment"
import useEthers from "@/composables/ethers"
import useFormat from "@/composables/format"
import useLedger from "@/composables/ledger"
import useTrezor from "@/composables/trezor"
import useUser from "@/composables/user"
import useWallets from "@/composables/wallets"
import useWalletConnect from "@/composables/walletConnect"
// import useWallets from '@/composables/wallets'

type UserAuthFlowState = 
  "select_provider"
  | "select_address" 
  | "loading" 
  | "success" 
  | "add_account" 
  | "confirm_signage_with_existing_secondary" 
  | "connection_failed"

const supportedWalletProviders = [
    "MetaMask",
    "CoinbaseWallet",
    "WalletConnect",
    "Trezor",
    "Ledger",
    "TrustWallet",
    // 'IoPay',
] as ProviderString[]

const { login, loginWithSecondaryAddress } = useAuth()
const { requiredNetwork } = useEnvironment()
const { browserProvidersList, getEthersAddressesWithBalances } = useEthers()
const { convertString, formatEthersCasimir, trimAndLowercaseAddress } = useFormat()
// const { getEthersLedgerAddresses } = useLedger()
const { getEthersTrezorAddresses } = useTrezor()
const { user } = useUser()
const { detectActiveNetwork, switchEthersNetwork } = useWallets()
<<<<<<< HEAD
const { connectWalletConnectV2 } = useWalletConnect()
=======
const { connectWalletConnect, walletConnectSelectedAccount } = useWalletConnect()
// const { installedWallets, detectInstalledWalletProviders } = useWallets()
>>>>>>> 3d46aab6

// eslint-disable-next-line no-undef
const props = defineProps({
    toggleModal: {
        type: Function,
        required: true,
    },
    openWalletsModal: {
        type: Boolean,
        require: true
    }
})

const flowState = ref<UserAuthFlowState>("select_provider")
const errorMessage = ref(false)
const errorMessageText = ref("Something went wrong, please try again later.")
const walletProviderAddresses = ref([] as CryptoAddress[])
const selectProviderLoading = ref(false)
const selectedProvider = ref(null as ProviderString | null)
const selectedAddress = ref(null as string | null)

function checkIfAddressIsUsed(account: CryptoAddress): boolean {
    const { address } = account
    if (user.value?.accounts) {
        const accountAddresses = user.value.accounts.map((account: any) => account.address)
        if (accountAddresses.includes(address)) return true
    }
    return false
}

async function handleConfirmCreateAccountWithExistingSecondary() {
    flowState.value = "loading"
    const loginCredentials: LoginCredentials = { provider: selectedProvider.value as ProviderString, address: selectedAddress.value as string, currency: "ETH", pathIndex: 0 }
    const response = await loginWithSecondaryAddress(loginCredentials)
    if (response === "Successfully created account and logged in") {
        flowState.value = "success"
        setTimeout(() => {
            props.toggleModal(false)
            flowState.value = "select_provider"
        }, 1000)
    } else if (response === "Selected address is not active address in wallet") {
        flowState.value = "select_address"
        errorMessage.value = true
        errorMessageText.value = "Address selected is not active."
    } else if (response === "Error in userAuthState") {
        flowState.value = "connection_failed"
        setTimeout(() => {
            props.toggleModal(false)
            flowState.value = "select_provider"
        }, 1000)
    } else {
        errorMessage.value = true
        errorMessageText.value = "Something went wrong, please try again later."
    }
}

/**
 * Checks if user is adding an account or logging in
 * @param address 
*/
async function selectAddress(address: string, pathIndex?: number): Promise<void> {
    selectedAddress.value = address
    flowState.value = "loading"
    const loginCredentials: LoginCredentials = 
      pathIndex !== undefined ? 
          { provider: selectedProvider.value as ProviderString, address, currency: "ETH", pathIndex } : 
          { provider: selectedProvider.value as ProviderString, address, currency: "ETH" }
    const response = await login(loginCredentials)
    if (response === "Successfully logged in" || response === "Successfully added account to user") {
        flowState.value = "success"
        setTimeout(() => {
            props.toggleModal(false)
            flowState.value = "select_provider"
        }, 1000)
    } else if (response === "Address already exists on this account") {
        flowState.value = "select_address"
        errorMessage.value = true
        errorMessageText.value = "Address selected is already connected to your account."
    } else if (
        response === "Address already exists as a primary address on another account" ||
        response === "Address already exists as a secondary address on another account"
    ) {
        flowState.value = "confirm_signage_with_existing_secondary"
    } else if (response === "Selected address is not active address in wallet") {
        flowState.value = "select_address"
        errorMessage.value = true
        errorMessageText.value = "Address selected is not active."
    } else if (response === "Error in userAuthState") {
        flowState.value = "connection_failed"
        setTimeout(() => {
            // props.toggleModal(false)
            flowState.value = "select_provider"
        }, 1500)
    } else {
        errorMessage.value = true
        errorMessageText.value = "Something went wrong, please try again later."
    }
}

/**
 * Sets the selected provider and returns the set of addresses available for the selected provider
 * @param provider 
 * @param currency 
*/
async function selectProvider(provider: ProviderString): Promise<void> {
    console.clear()
    try {
        selectedProvider.value = provider
        selectProviderLoading.value = true
    
        // Hard Goerli Check
        // TODO: Make this dynamic
        if (provider !== "WalletConnect") {
            const activeNetwork = await detectActiveNetwork(selectedProvider.value as ProviderString)
            if (activeNetwork !== 5) {
                await switchEthersNetwork(selectedProvider.value, "0x5")
                return window.location.reload()
            }
        }

        if (provider === "WalletConnect") {
            // TODO: @@cali1 - pass in the network id dynamically
            walletProviderAddresses.value = await connectWalletConnect(requiredNetwork) as CryptoAddress[]
        } else if (browserProvidersList.includes(provider)) {
            walletProviderAddresses.value = await getEthersAddressesWithBalances(provider) as CryptoAddress[]
        } else if (provider === "Ledger") {
            // walletProviderAddresses.value = await getEthersLedgerAddresses() as CryptoAddress[]
        } else if (provider === "Trezor") {
            walletProviderAddresses.value = await getEthersTrezorAddresses() as CryptoAddress[]
        } else {
            throw new Error("Provider not supported")
        }
        errorMessage.value = false
        errorMessageText.value = ""
        selectProviderLoading.value = false
        flowState.value = "select_address"
    } catch (error: any) {
        errorMessage.value = true
        if (provider === "Ledger") {
            const { message, name, statusCode } = error
            if (
                message === "Ledger device: UNKNOWN_ERROR (0x6511)" 
              && name === "TransportStatusError" 
              && statusCode === 25873
            ) {
                errorMessageText.value = "Unlock your Ledger and open Ethereum Goerli app."
                selectProviderLoading.value = false
            }
        } else if (provider === "Trezor") {
            if (error.message.includes("Trezor Suite is not open")) {
                errorMessageText.value = "Open your Trezor Suite desktop app."
                selectProviderLoading.value = false
            } else {
                console.log("Error in selectProvider :>> ", error)
                errorMessageText.value = "Something went wrong with your Trezor connection, please try again later."
                selectProviderLoading.value = false
            }
        } else {
            console.log("error in selectProvider in ConnectWalletsFlow.vue :>> ", error)
            errorMessageText.value = "Something went wrong, please try again later."
            selectProviderLoading.value = false
        }
    }
}

watch(props, () => {
    if (user.value) flowState.value = "add_account"
})

onMounted(() => {
    if (user.value) {
        flowState.value = "add_account"
    } else {
        flowState.value = "select_provider"
    }
})

onUnmounted(() => {
    if (user.value) {
        flowState.value = "add_account"
    } else {
        flowState.value = "select_provider"
    }
})

watch(walletConnectSelectedAccount, () => {
    if (selectedProvider.value === "WalletConnect") {
        walletProviderAddresses.value = walletConnectSelectedAccount.value as CryptoAddress[]
    }
})
</script>

<template>
  <div class="card">
    <!-- SECTION: SELECT PROVIDER  or  ADD ACCOUNT -->
    <section v-if="flowState === 'select_provider' || flowState === 'add_account'">
      <div v-if="flowState === 'select_provider'">
        <h1 class="mb-[15px]">
          Connect wallet
        </h1>
        <p class="">
          Select a wallet provider
          <span class=" inline-block mt-10">
            Connecting a wallet allows us to create an account under your wallet for you.
          </span>
        </p>
      </div>

      <div v-else-if="flowState === 'add_account'">
        <h1 class="mb-[15px]">
          Add secondary account
        </h1>
        <p class="">
          Select a wallet provider
          <span class=" inline-block mt-10">
            Connecting a wallet will add the wallet under your primary account
          </span>
        </p>
      </div>

      <div class="mt-15">
        <div
          v-for="walletProvider in supportedWalletProviders"
          :key="walletProvider"
          class="flex items-center gap-5"
        >
          <button
            class="connect_wallet_btn_provider relative"
            :disabled="selectProviderLoading"
            @click="selectProvider(walletProvider)"
          >
            <div :class="selectedProvider === walletProvider && selectProviderLoading ? 'loading' : 'hidden'" />
            <img
              :src="`/${walletProvider.toLowerCase()}.svg`"
              :alt="`${walletProvider} logo`"
              class=""
            >
            <h6>
              {{ walletProvider }}
            </h6>
          </button>
          <!-- TODO: @Chris need a way to find out if the extenstion is not downloaded -->
          <!-- <div
            v-show="Math.random() < 0.5"
            class="tooltip_container text-white"
          >
            <vue-feather
              type="alert-circle"
              class="text-primary/40 hover:text-primary/75 h-[20px] w-[20px] mb-5"
            />
            <div class="tooltip w-[260px]">
              You currently do not have the extension for this wallet provider connected, click the button
              to take you to the wallet provider extension page.
            </div>
          </div> -->
        </div>
      </div>
      <div class="h-15 w-full text-[11px] font-[500] mb-5 text-decline">
        <span v-show="errorMessage">
          {{ errorMessageText }}
        </span>
      </div>
      <div>
        <p>
          <span>
            Note: Once connected, you will be able to view this wallet by connecting your primary account
          </span>
        </p>
      </div>
    </section>

    <!-- SECTION: SELECT ADDRESS -->
    <section v-else-if="flowState === 'select_address'">
      <div>
        <h1 class="mb-[15px]">
          Connect wallet
        </h1>
        <p class="">
          Select a wallet address
          <span class=" inline-block mt-10">
            Selecting a wallet allows us connect to a your active account.
          </span>
        </p>
      </div>

      <div class="mt-15 h-[240px] overflow-y-auto overflow-x-hidden">
        <div
          v-if="walletProviderAddresses.length === 0"
          class="text-[16px] font-[500]"
        >
          <button
            class="w-full text-[14px] flex items-center gap-5 text-primary mb-10 hover:text-primary/60"
            @click="flowState = 'select_provider'"
          >
            <vue-feather
              type="arrow-left-circle"
              class="w-[20px] h-[20px]"
            />
            Back to provider selection
          </button>
          We do not see any available addresses, please connect or create a wallet to your {{ selectedProvider }}
        </div>

        <button
          v-else
          class="w-full text-[14px] flex items-center gap-5 text-primary mb-10 hover:text-primary/60"
          @click="flowState = 'select_provider'"
        >
          <vue-feather
            type="arrow-left-circle"
            class="w-[14px] h-[14px] mb-2"
          />
          back
        </button>

        <div
          v-for="(act, pathIndex) in walletProviderAddresses"
          :key="pathIndex"
          class="flex items-center gap-5"
        >
          <div
            v-if="checkIfAddressIsUsed(act)"
            class="tooltip_container text-white"
          >
            <vue-feather
              type="alert-circle"
              class="text-warning/40 hover:text-warning/75 h-[20px] w-[20px] mb-5"
            />
            <div class="tooltip w-[260px]">
              This address is already connected!
            </div>
          </div>
          <button
            class="connect_wallet_btn"
            :disabled="checkIfAddressIsUsed(act)"
            @click="
              selectedProvider === 'Ledger' || selectedProvider === 'Trezor' ?
                selectAddress(trimAndLowercaseAddress(act.address), pathIndex) :
                selectAddress(act.address, undefined)
            "
          >
            <div>
              {{ convertString(act.address) }}
            </div>
            <div>
              {{ formatEthersCasimir(parseFloat(act.balance)) }} ETH
            </div>
          </button>
        </div>
      </div>

      <div class="h-15 w-full text-[11px] font-[500] mb-5 text-decline">
        <span v-show="errorMessage">
          {{ errorMessageText }}
        </span>
      </div>
      <div>
        <p>
          <span>
            Note: Make sure you have the address that you want to connect active.
          </span>
        </p>
      </div>
    </section>

    <!-- SECTION: LOADING -->
    <section
      v-else-if="flowState === 'loading'"
      class="w-full h-full"
    >
      <div class="flex flex-col items-center justify-center h-full w-full gap-5">
        <vue-feather
          type="loader"
          class="icon w-[45px] h-min text-primary animate-spin "
          style="animation-duration: 3s;"
        />
        <p>
          Waiting on confirmation of signature
        </p>
      </div>
    </section>

    <!-- SECTION: SUCCESS -->
    <section
      v-else-if="flowState === 'success'"
      class="w-full h-full"
    >
      <div class="flex flex-col items-center justify-center h-full w-full gap-5">
        <vue-feather
          type="check-circle"
          class="icon w-[45px] h-min text-approve"
        />
        <p>
          Confirmation successful, wallet connected!
        </p>
      </div>
    </section>

    <!-- SECTION: CONNECTION FAILED -->
    <section
      v-else-if="flowState === 'connection_failed'"
      class="w-full h-full"
    >
      <div class="flex flex-col items-center justify-center h-full w-full gap-5">
        <vue-feather
          type="x-circle"
          class="icon w-[45px] h-min text-decline"
        />
        <p>
          Connection Failed, Please try again.
        </p>
      </div>
    </section>

    <!-- SECTION: CONFIRMING SIGNAGE WITH AN EXISTING SECONDARY ACCOUNT -->
    <section
      v-else-if="flowState === 'confirm_signage_with_existing_secondary'"
      class="w-full h-full"
    >
      <div>
        <h1 class="mb-[15px]">
          Confirm Signage
        </h1>
        <p>
          The current wallet you are trying to connect exists under another primary wallet or is a primary account.
        </p>
        <br>
        <p>Would you like to create a new account with this address as the primary wallet address?</p>
      </div>

      <div class="mt-15 h-[220px] w-full flex items-center justify-center gap-5">
        <button
          class="action_button_cancel flex items-center justify-center gap-5 w-full"
          @click="flowState = 'select_address'"
        >
          <vue-feather
            type="arrow-left-circle"
            class="icon w-[16px] h-min"
          />
          Back
        </button>
        <button
          class="action_button w-full"
          @click="handleConfirmCreateAccountWithExistingSecondary"
        >
          Create Account
        </button>
      </div>
      <div class="h-15 w-full text-[11px] font-[500] mb-5 text-decline">
        <span v-show="errorMessage">
          Something went wrong, please try again later.
        </span>
      </div>
      <div>
        <p>
          Note: Connecting this address will create a new account, you can still access your previous account by
          connecting with said account primary address
        </p>
      </div>
    </section>
  </div>
</template>

<style scoped>
.loading {
  width: 100%;
  height: 100%;
  position: absolute;
  top: 0;
  left: 0;
  background: linear-gradient(90deg, rgba(255, 255, 255, 0) 0%, rgba(255, 255, 255, 0.5) 50%, rgba(255, 255, 255, 0) 100%);
  background-size: 200% 100%;
  animation: shimmer 2s infinite;
}

@keyframes shimmer {
  0% {
    background-position: -200% 0;
  }

  100% {
    background-position: 200% 0;
  }
}

.action_button_cancel {
  background-color: #f3f5f8;
  border: 1px solid #ebebed;
  border-radius: 5px;
  font-family: 'IBM Plex Sans';
  font-style: normal;
  font-weight: 600;
  font-size: 12px;
  line-height: 20px;
  letter-spacing: 0.45px;
  letter-spacing: -0.01em;
  color: #5b5c5f;
  padding: 4px 0px;
}

.action_button_cancel:hover {
  border: 1px solid #e6e6e7;
  box-shadow: 0px 0px 10px 0px rgba(116, 116, 123, 0.18);
}

.action_button {
  background-color: #0D5FFF;
  border: 1px solid #ebebed;
  border-radius: 5px;
  font-family: 'IBM Plex Sans';
  font-style: normal;
  font-weight: 600;
  font-size: 12px;
  line-height: 20px;
  letter-spacing: 0.45px;
  color: #efefef;
  padding: 4px 0px;
}

.action_button:hover {
  border: 1px solid #e6e6e7;
  box-shadow: 0px 0px 10px 0px rgba(116, 116, 123, 0.28);
}

.connect_wallet_btn_provider {
  width: 100%;
  border: 1px solid #ebebed;
  background-color: #f3f5f8;
  display: flex;
  justify-content: space-between;
  align-content: center;
  align-items: center;
  padding: 5px 8px;
  border-radius: 5px;

  font-family: 'IBM Plex Sans';
  font-style: normal;
  font-weight: 400;
  font-size: 12px;
  line-height: 20px;
  letter-spacing: -0.01em;
  color: #5b5c5f;
  margin: 0 0 10px 0;
}

.connect_wallet_btn_provider:hover {
  border: 1px solid #e6e6e7;
  box-shadow: 0px 3px 6px 0px rgba(116, 116, 123, 0.18);
}

.connect_wallet_btn_provider:disabled {
  opacity: 0.5;
}

.connect_wallet_btn_provider img {
  width: 20px;
  height: 20px;
  border-radius: 3px;
}

.connect_wallet_btn {
  width: 100%;
  border: 1px solid #ebebed;
  background-color: #f3f5f8;
  display: flex;
  justify-content: space-between;
  align-content: center;
  align-items: center;
  padding: 5px 8px;
  border-radius: 5px;

  font-family: 'IBM Plex Sans';
  font-style: normal;
  font-weight: 400;
  font-size: 12px;
  line-height: 20px;
  letter-spacing: -0.01em;
  color: #5b5c5f;
  margin: 0 0 10px 0;
}

.connect_wallet_btn:hover {
  border: 1px solid #e6e6e7;
  box-shadow: 0px 3px 6px 0px rgba(116, 116, 123, 0.18);
}

.connect_wallet_btn:disabled {
  opacity: 0.5;
}

.connect_wallet_btn:disabled:hover {
  opacity: 0.5;
  cursor: not-allowed;
  border: 1px solid #df2d2d24;
  box-shadow: 0px 3px 6px 0px rgba(235, 67, 5, 0.18);
}

.connect_wallet_btn img {
  width: 20px;
  height: 20px;
  border-radius: 3px;
}

.card {
  background-color: white;
  padding: 10px 20px 30px 20px;
  width: 300px;
  height: 446px;
  border-radius: 5px;
  box-shadow: 0px 12px 16px -4px rgba(16, 24, 40, 0.08), 0px 4px 6px -2px rgba(16, 24, 40, 0.03);
}

.card h1 {
  font-family: 'IBM Plex Sans';
  font-style: normal;
  font-weight: 500;
  font-size: 12px;
  line-height: 20px;
  color: #344054;
}

.card p {

  font-family: 'IBM Plex Sans';
  font-style: normal;
  font-weight: 400;
  font-size: 12px;
  line-height: 20px;
  letter-spacing: -0.01em;
  color: #667085;
}

.card p span {

  font-family: 'IBM Plex Sans';
  font-style: normal;
  font-weight: 400;
  font-size: 11px;
  line-height: 14px;
  letter-spacing: -0.01em;
  color: #667085;
}
</style>@/composables/eventBus@/composables/walletConnect<|MERGE_RESOLUTION|>--- conflicted
+++ resolved
@@ -40,12 +40,7 @@
 const { getEthersTrezorAddresses } = useTrezor()
 const { user } = useUser()
 const { detectActiveNetwork, switchEthersNetwork } = useWallets()
-<<<<<<< HEAD
 const { connectWalletConnectV2 } = useWalletConnect()
-=======
-const { connectWalletConnect, walletConnectSelectedAccount } = useWalletConnect()
-// const { installedWallets, detectInstalledWalletProviders } = useWallets()
->>>>>>> 3d46aab6
 
 // eslint-disable-next-line no-undef
 const props = defineProps({
