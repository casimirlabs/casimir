--- conflicted
+++ resolved
@@ -16,11 +16,8 @@
     "@web3modal/standalone": "^2.4.3",
     "borsh": "^0.7.0",
     "buffer": "^6.0.3",
-<<<<<<< HEAD
     "caip-api": "^1.4.6",
-=======
     "chart.js": "^4.2.1",
->>>>>>> e6c44eb5
     "d3": "^7.8.1",
     "ethers": "^5.7.2",
     "feather-icons": "^4.29.0",
