--- conflicted
+++ resolved
@@ -211,14 +211,9 @@
   connectWallet,
   sendTransaction,
   signMessage,
-<<<<<<< HEAD
-  getPoolsForUser,
   deposit,
-  login
-=======
-  getUserPools,
-  deposit
->>>>>>> 0cce2849
+  login,
+  getUserPools
 } = useWallet()
 
 watchEffect(() => {
