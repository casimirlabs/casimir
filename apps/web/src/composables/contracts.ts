import { ref } from 'vue'
import { BigNumberish, ethers } from 'ethers'
import { CasimirManager, CasimirRegistry, CasimirViews, ISSVNetworkViews } from '@casimir/ethereum/build/@types'
import ICasimirManagerAbi from '@casimir/ethereum/build/abi/ICasimirManager.json'
import ICasimirRegistryAbi from '@casimir/ethereum/build/abi/ICasimirRegistry.json'
import ICasimirViewsAbi from '@casimir/ethereum/build/abi/ICasimirViews.json'
import ISSVNetworkViewsAbi from '@casimir/ethereum/build/abi/ISSVNetworkViews.json'
import useEnvironment from './environment'
import useEthers from '@/composables/ethers'
import useLedger from '@/composables/ledger'
import usePrice from '@/composables/price'
import useTrezor from '@/composables/trezor'
import useUsers from '@/composables/users'
import useFormat from '@/composables/format'
import useWalletConnect from './walletConnect'
import { Account, BreakdownAmount, BreakdownString, ContractEventsByAddress, Pool, ProviderString, RegisteredOperator, UserWithAccountsAndOperators } from '@casimir/types'
import { Operator, Scanner } from '@casimir/ssv'
// import { operatorStore } from '@casimir/data'

const currentStaked = ref<BreakdownAmount>({
    usd: '$0.00',
    eth: '0 ETH'
})

const stakingRewards = ref<BreakdownAmount>({
    usd: '$0.00',
    eth: '0 ETH'
})

const totalWalletBalance = ref<BreakdownAmount>({
    usd: '$0.00',
    eth: '0 ETH'
})

const { ethereumUrl, managerAddress, registryAddress, ssvNetworkAddress, ssvNetworkViewsAddress, viewsAddress } = useEnvironment()
const provider = new ethers.providers.JsonRpcProvider(ethereumUrl)
const manager: CasimirManager & ethers.Contract = new ethers.Contract(managerAddress, ICasimirManagerAbi, provider) as CasimirManager
const views: CasimirViews & ethers.Contract = new ethers.Contract(viewsAddress, ICasimirViewsAbi, provider) as CasimirViews
const registry: CasimirRegistry & ethers.Contract = new ethers.Contract(registryAddress, ICasimirRegistryAbi, provider) as CasimirRegistry
const ssvViews: ISSVNetworkViews & ethers.Contract = new ethers.Contract(ssvNetworkViewsAddress, ISSVNetworkViewsAbi, provider) as ISSVNetworkViews

const operators = ref<Operator[]>([])
const registeredOperators = ref<Operator[]>([])
const nonregisteredOperators = ref<Operator[]>([])

export default function useContracts() {
    const { ethersProviderList, getEthersBalance, getEthersBrowserSigner } = useEthers()
    const { formatNumber } = useFormat()
    const { getEthersLedgerSigner } = useLedger()
    const { getCurrentPrice } = usePrice()
    const { getEthersTrezorSigner } = useTrezor()
    const { user } = useUsers()
    const { isWalletConnectSigner, getEthersWalletConnectSigner } = useWalletConnect()

    const stakeDepositedListener = async () => await refreshBreakdown()
    const stakeRebalancedListener = async () => await refreshBreakdown()
    const withdrawalInitiatedListener = async () => await refreshBreakdown()
    
    async function deposit({ amount, walletProvider }: { amount: string, walletProvider: ProviderString }) {
        try {
            // const ethAmount = (parseInt(amount) / (await getCurrentPrice({ coin: 'ETH', currency: 'USD' }))).toString()
            const signerCreators = {
                'Browser': getEthersBrowserSigner,
                'Ledger': getEthersLedgerSigner,
                'Trezor': getEthersTrezorSigner,
                'WalletConnect': getEthersWalletConnectSigner
            }
            const signerType = ethersProviderList.includes(walletProvider) ? 'Browser' : walletProvider
            const signerCreator = signerCreators[signerType as keyof typeof signerCreators]
            let signer = signerCreator(walletProvider)
            if (isWalletConnectSigner(signer)) signer = await signer
            const managerSigner = manager.connect(signer as ethers.Signer)
            const fees = await getDepositFees()
            const depositAmount = parseFloat(amount) * ((100 + fees) / 100)
            const value = ethers.utils.parseEther(depositAmount.toString())
            const result = await managerSigner.depositStake({ value, type: 0 })
            await result.wait()
            return true
        } catch (err) {
            console.error(`There was an error in deposit function: ${JSON.stringify(err)}`)
            return false
        }
    }

<<<<<<< HEAD
    async function getCurrentStaked(): Promise<BreakdownAmount> {
        const provider = new ethers.providers.JsonRpcProvider(ethereumUrl)
        const addresses = (user.value as UserWithAccountsAndOperators).accounts.map((account: Account) => account.address) as string[]
        try {
            const promises = addresses.map((address) => manager.connect(provider).getUserStake(address))
            const settledPromises = await Promise.allSettled(promises) as Array<PromiseFulfilledResult<ethers.BigNumber>>
            const currentStaked = settledPromises
                .filter((result) => result.status === 'fulfilled')
                .map((result) => result.value)
    
            const totalStaked = currentStaked.reduce((accumulator, currentValue) => accumulator.add(currentValue), ethers.BigNumber.from(0))
            const totalStakedUSD = parseFloat(ethers.utils.formatEther(totalStaked)) * (await getCurrentPrice({ coin: 'ETH', currency: 'USD' }))
            const totalStakedETH = parseFloat(ethers.utils.formatEther(totalStaked))
            const formattedTotalStakedUSD = formatNumber(totalStakedUSD)
            const formattedTotalStakedETH = formatNumber(totalStakedETH)
            return {
                eth: formattedTotalStakedETH + ' ETH',
                usd: '$ ' + formattedTotalStakedUSD
            }
        } catch (error) {
            console.log('Error occurred while fetching stake:', error)
            return {
                eth: '0ETH',
                usd: '$0.00'
            }
        }
    }

    /** Get all user operators */
    async function getUserOperators() {
        const userAddresses = (user.value as UserWithAccountsAndOperators).accounts.map((account: Account) => account.address) as string[]
        
        const ssvOperators = await _getSSVOperators()
        const ssvOperatorsByUser = ssvOperators.filter((ssvOperator: SSVOperator) => {
            return userAddresses.some((address) => { address === ssvOperator.walletAddress })
        })
        const ssvOperatorIdsByUser = ssvOperatorsByUser.map((ssvOperator: SSVOperator) => ssvOperator.id.toString())

        const casimirOperators = await _getCasimirOperators()
        const casimirOperatorsByUser = casimirOperators.filter((casimirOperator: CasimirOperator) => {
            return ssvOperatorIdsByUser.some((id: string) => { id === casimirOperator.id })
        })

        if (casimirOperatorsByUser.length) {
            // Need to update each casimirOperator with availableCollateral, collateralInUse, nodeURL, rewards, and walletAddress
            casimirOperatorsByUser.forEach((casimirOperator) => {
                const ssvOperator = ssvOperators.find((ssvOperator: SSVOperator) => {
                    return ssvOperator.id.toString() === casimirOperator.id
                })
                if (ssvOperator) {
                    casimirOperator.availableCollateral = ssvOperator.availableCollateral
                    casimirOperator.collateralInUse = ssvOperator.collateralInUse
                    casimirOperator.nodeURL = ssvOperator.nodeURL
                    casimirOperator.rewards = ssvOperator.rewards
                    casimirOperator.walletAddress = ssvOperator.owner_address
                }
            })
        }

        console.log('casimirOperatorsByUser in getUserOperators :>> ', casimirOperatorsByUser)
        _setUserOperators('casimir', casimirOperatorsByUser)
        console.log('ssvOperators in getUserOperators :>> ', ssvOperators)
        _setUserOperators('ssv', ssvOperators)
        return {
            ssv: ssvOperators,
            casimir: casimirOperators
        }
    }

    async function _getCasimirOperators() {
        try {
            const registry = casimirOperatorRegistry.connect(provider)

            const operatorIds = await registry.getOperatorIds()
            const startIndex = 0
            const endIndex = operatorIds.length
            const rawOperators = await casimirViews.connect(provider).getOperators(startIndex, endIndex)

            const operators = rawOperators.map((operator) => {
                const { id, active, resharing, collateral, poolCount } = operator
                return {
                    id: id.toString(),
                    collateral: ethers.utils.formatEther(collateral),
                } as CasimirOperator
            })
            return operators
        } catch (err) {
            console.error(`There was an error in _getCasimirOperators function: ${JSON.stringify(err)}`)
            return []
        }
    }

    async function _getSSVOperators() {
        const ownerAddresses = (user?.value as UserWithAccountsAndOperators).accounts.map((account: Account) => account.address) as string[]
        // const ownerAddressesTest = ['0x9725Dc287005CB8F11CA628Bb769E4A4Fc8f0309']
        try {
            // const promises = ownerAddressesTest.map((address) => _querySSVOperators(address))
            const promises = ownerAddresses.map((address) => _querySSVOperators(address))
            const settledPromises = await Promise.allSettled(promises) as Array<PromiseFulfilledResult<any>>
            const operators = settledPromises
                .filter((result) => result.status === 'fulfilled')
                .map((result) => result.value)
            return operators[0]
        } catch (err) {
            console.error(`There was an error in _getSSVOperators function: ${JSON.stringify(err)}`)
            return []
        }
    }

    async function registerOperatorWithCasimir(walletProvider: ProviderString, address: string, operatorId: BigNumberish, value: string) {
        try {
            const signerCreators = {
                'Browser': getEthersBrowserSigner,
                'Ledger': getEthersLedgerSigner,
                'Trezor': getEthersTrezorSigner,
                'WalletConnect': getEthersWalletConnectSigner
            }
            const signerType = ethersProviderList.includes(walletProvider) ? 'Browser' : walletProvider
            const signerCreator = signerCreators[signerType as keyof typeof signerCreators]
            let signer = signerCreator(walletProvider)
            if (isWalletConnectSigner(signer)) signer = await signer
            const result = await casimirOperatorRegistry.connect(signer as ethers.Signer).registerOperator(operatorId, { from: address, value: ethers.utils.parseEther(value)})
            console.log('register result :>> ', result)
            await result.wait()
            return true
        } catch (err) {
            console.error(`There was an error in registerOperatorWithCasimir function: ${JSON.stringify(err)}`)
            return false
        }
    }

    async function getUserStake(address: string): Promise<number> {
        try {
            const bigNumber = await manager.connect(provider).getUserStake(address)
            const number = parseFloat(ethers.utils.formatEther(bigNumber))
            return number
        } catch (err) {
            console.error(`There was an error in getUserStake function: ${JSON.stringify(err)}`)
            return 0
        }
    }
    
    async function getDepositFees() {
        const provider = new ethers.providers.JsonRpcProvider(ethereumUrl)
        const fees = await manager.connect(provider).feePercent()
        const feesRounded = Math.round(fees * 100) / 100
        return feesRounded
    }

    /*
    async function getPools(address: string): Promise<Pool[]> {
        const { user } = useUsers()
        const provider = new ethers.providers.JsonRpcProvider(ethereumUrl)        
        const userStake = await manager.connect(provider).getUserStake(address) // to get user's stake balance
        const poolStake = await manager.connect(provider).getTotalStake() // to get total stake balance
        const poolIds = [
            ...await manager.connect(provider).getPendingPoolIds(),
            ...await manager.connect(provider).getStakedPoolIds()
        ]

        console.log('userStake :>> ', ethers.utils.formatEther(userStake))
        console.log('poolStake :>> ', ethers.utils.formatEther(poolStake))
        console.log('poolIds :>> ', poolIds)

        return await Promise.all(poolIds.map(async (poolId: number) => {
            const { publicKey, operatorIds } = await views.connect(provider).getPoolDetails(poolId)
            
            // TODO: Decide when/how to get rewards/userRewards
            let pool: Pool = {
                id: poolId,
                rewards: ethers.utils.formatEther(poolStake),
                stake: ethers.utils.formatEther(poolStake),
                userRewards: ethers.utils.formatEther(userStake),
                userStake: ethers.utils.formatEther(userStake)
            }

            if (publicKey) {
                // Validator data from beaconcha.in hardcoded for now
                // const response = await fetch(`https://prater.beaconcha.in/api/v1/validator/${validatorPublicKey}`)
                // const { data } = await response.json()
                // const { status } = data
                const validator = {
                    publicKey,
                    status: 'Active',
                    effectiveness: '0%',
                    apr: '0%', // See issue #205 https://github.com/consensusnetworks/casimir/issues/205#issuecomment-1338142532
                    url: `https://prater.beaconcha.in/validator/${publicKey}`
                }


                // TODO: Replace with less hardcoded network call?
                const operators = await Promise.all(operatorIds.map(async (operatorId) => {
                    const network = 'prater'
                    const response = await fetch(`https://api.ssv.network/api/v3/${network}/operators/${operatorId}`)
                    const { performance } = await response.json()
                    return {
                        id: operatorId.toNumber(),
                        '24HourPerformance': performance['24h'],
                        '30DayPerformance': performance['30d'],
                        url: `https://explorer.ssv.network/operators/${operatorId}`
                    }
                }))

                pool = {
                    ...pool,
                    validator,
                    operators
                }
            }
            
            user.value?.accounts.forEach(account => {
                if (account.address === address) {
                    // eslint-disable-next-line @typescript-eslint/ban-ts-comment
                    // @ts-ignore
                    account.pools ? account.pools.push(pool) : account.pools = [pool]
                }
            })
            
            return pool
        }))
    }
    */

=======
>>>>>>> 47a8db59
    async function getAllTimeStakingRewards() : Promise<BreakdownAmount> {
        try {
            /* Get User's Current Stake */
            const addresses = (user.value as UserWithAccountsAndOperators).accounts.map((account: Account) => account.address) as string[]
            const currentUserStakePromises = [] as Array<Promise<ethers.BigNumber>>
            addresses.forEach(address => currentUserStakePromises.push(manager.getUserStake(address)))
            const settledCurrentUserStakePromises = await Promise.allSettled(currentUserStakePromises) as Array<PromiseFulfilledResult<ethers.BigNumber>>
            const currentUserStake = settledCurrentUserStakePromises.filter(result => result.status === 'fulfilled').map(result => result.value)
            const currentUserStakeSum = currentUserStake.reduce((acc, curr) => acc.add(curr), ethers.BigNumber.from(0))
            const currentUserStakeETH = parseFloat(ethers.utils.formatEther(currentUserStakeSum))

            /* Get User's All Time Deposits and Withdrawals */
            const userEventTotalsPromises = [] as Array<Promise<ContractEventsByAddress>>
            addresses.forEach(address => {userEventTotalsPromises.push(getContractEventsTotalsByAddress(address))})
            const userEventTotals = await Promise.all(userEventTotalsPromises) as Array<ContractEventsByAddress>
            const userEventTotalsSum = userEventTotals.reduce((acc, curr) => {
                const { StakeDeposited, WithdrawalInitiated } = curr
                return {
                  StakeDeposited: acc.StakeDeposited + (StakeDeposited || 0),
                  WithdrawalInitiated: acc.WithdrawalInitiated + (WithdrawalInitiated || 0),
                }
              }, { StakeDeposited: 0, WithdrawalInitiated: 0 } as { StakeDeposited: number; WithdrawalInitiated: number })
              
              
            const stakedDepositedETH = userEventTotalsSum.StakeDeposited
            const withdrawalInitiatedETH = userEventTotalsSum.WithdrawalInitiated

            /* Get User's All Time Rewards by Subtracting (StakeDesposited + WithdrawalInitiated) from CurrentStake */
            const currentUserStakeMinusEvents = currentUserStakeETH - (stakedDepositedETH as number) - (withdrawalInitiatedETH as number)
            return {
                eth: `${formatNumber(currentUserStakeMinusEvents)} ETH`,
                usd: `$${formatNumber(currentUserStakeMinusEvents * (await getCurrentPrice({ coin: 'ETH', currency: 'USD' })))}`
            }
        } catch (err) {
            console.error(`There was an error in getAllTimeStakingRewards: ${err}`)
            return {
                eth: '0 ETH',
                usd: '$ 0.00'
            }
        }
    }

    async function getContractEventsTotalsByAddress(address: string) : Promise<ContractEventsByAddress> {
        try {
            const eventList = [
                'StakeDeposited',
                'StakeRebalanced',
                'WithdrawalInitiated'
            ]
            const eventFilters = eventList.map(event => {
                if (event === 'StakeRebalanced') return manager.filters[event]()
                return manager.filters[event](address)
            })

            // const items = (await Promise.all(eventFilters.map(async eventFilter => await manager.queryFilter(eventFilter, 0, 'latest'))))
            // Use Promise.allSettled to avoid errors when a filter returns no results
            const items = (await Promise.allSettled(eventFilters.map(async eventFilter => await manager.queryFilter(eventFilter, 0, 'latest')))).map(result => result.status === 'fulfilled' ? result.value : [])
    
            const userEventTotals = eventList.reduce((acc, event) => {
                acc[event] = 0
                return acc
            }, {} as { [key: string]: number })
    
            for (const item of items) {
                for (const action of item) {
                    const { args, event } = action
                    const { amount } = args
                    const amountInEth = parseFloat(ethers.utils.formatEther(amount))
                    userEventTotals[event as string] += amountInEth
                }
            }
    
            return userEventTotals
        } catch (err) {
            console.error(`There was an error in getContractEventsTotalsByAddress: ${err}`)
            return {
                StakeDeposited: 0,
                StakeRebalanced: 0,
                WithdrawalInitiated: 0
            }
        }
    }

    async function getCurrentStaked(): Promise<BreakdownAmount> {
        const provider = new ethers.providers.JsonRpcProvider(ethereumUrl)
        const addresses = (user.value as UserWithAccountsAndOperators).accounts.map((account: Account) => account.address) as string[]
        try {
            const promises = addresses.map((address) => manager.getUserStake(address))
            const settledPromises = await Promise.allSettled(promises) as Array<PromiseFulfilledResult<ethers.BigNumber>>
            const currentStaked = settledPromises
                .filter((result) => result.status === 'fulfilled')
                .map((result) => result.value)
    
            const totalStaked = currentStaked.reduce((accumulator, currentValue) => accumulator.add(currentValue), ethers.BigNumber.from(0))
            const totalStakedUSD = parseFloat(ethers.utils.formatEther(totalStaked)) * (await getCurrentPrice({ coin: 'ETH', currency: 'USD' }))
            const totalStakedETH = parseFloat(ethers.utils.formatEther(totalStaked))
            const formattedTotalStakedUSD = formatNumber(totalStakedUSD)
            const formattedTotalStakedETH = formatNumber(totalStakedETH)
            return {
                eth: formattedTotalStakedETH + ' ETH',
                usd: '$ ' + formattedTotalStakedUSD
            }
        } catch (error) {
            console.log('Error occurred while fetching stake:', error)
            return {
                eth: '0ETH',
                usd: '$0.00'
            }
        }
    }

    async function getDepositFees() {
        const provider = new ethers.providers.JsonRpcProvider(ethereumUrl)
        const fees = await manager.feePercent()
        const feesRounded = Math.round(fees * 100) / 100
        return feesRounded
    }

    async function _getPools(operatorId: number): Promise<Pool[]> {
        const pools: Pool[] = []

        const poolIds = [
            ...await manager.getPendingPoolIds(),
            ...await manager.getStakedPoolIds()
        ]
    
        for (const poolId of poolIds) {
            const poolDetails = await views.getPoolDetails(poolId)
            const pool = {
                ...poolDetails,
                operatorIds: poolDetails.operatorIds.map(id => id.toNumber()),
                reshares: poolDetails.reshares.toNumber()
            }
            if (pool.operatorIds.includes(operatorId)) {
                pools.push(pool)
            }
        }
        return pools
    }

    async function getUserOperators(): Promise<void> {
        const userAddresses = (user.value as UserWithAccountsAndOperators).accounts.map((account: Account) => account.address) as string[]

        const scanner = new Scanner({ 
            ethereumUrl,
            ssvNetworkAddress,
            ssvNetworkViewsAddress
        })

        const ssvOperators: Operator[] = []
        for (const address of userAddresses) {
            const userOperators = await scanner.getOperators(address)
            ssvOperators.push(...userOperators)
        }

        const casimirOperators: RegisteredOperator[] = []
        for (const operator of ssvOperators) {
            const { active, collateral, poolCount, resharing } = await registry.getOperator(operator.id)
            const registered = active || collateral.gt(0) || poolCount.gt(0) || resharing
            if (registered) {
                const pools = await _getPools(operator.id)
                // TODO: Replace once we have this working again
                const operatorStore = {
                    '654': 'https://nodes.casimir.co/eth/goerli/dkg/1',
                    '655': 'https://nodes.casimir.co/eth/goerli/dkg/2',
                    '656': 'https://nodes.casimir.co/eth/goerli/dkg/3',
                    '657': 'https://nodes.casimir.co/eth/goerli/dkg/4',
                    '658': 'https://nodes.casimir.co/eth/goerli/dkg/5',
                    '659': 'https://nodes.casimir.co/eth/goerli/dkg/6',
                    '660': 'https://nodes.casimir.co/eth/goerli/dkg/7',
                    '661': 'https://nodes.casimir.co/eth/goerli/dkg/8'
                }
                const url = operatorStore[operator.id.toString() as keyof typeof operatorStore]
                casimirOperators.push({
                    ...operator,
                    active,
                    collateral: ethers.utils.formatEther(collateral),
                    poolCount: poolCount.toNumber(),
                    url,
                    resharing,
                    pools
                })
            }
        }
        
        const nonregOperators = ssvOperators.filter((operator: any) => {
            const idRegistered = casimirOperators.find((registeredOperator: any) => registeredOperator.id === operator.id)
            return !idRegistered
        })

        _setOperators(nonregOperators, 'nonregistered')
        _setOperators(casimirOperators, 'registered')
    }

    // async function _getSSVOperators(): Promise<SSVOperator[]> {
    //     const ownerAddresses = (user?.value as UserWithAccountsAndOperators).accounts.map((account: Account) => account.address) as string[]
    //     // const ownerAddressesTest = ['0x9725Dc287005CB8F11CA628Bb769E4A4Fc8f0309']
    //     try {
    //         // const promises = ownerAddressesTest.map((address) => _querySSVOperators(address))
    //         const promises = ownerAddresses.map((address) => _querySSVOperators(address))
    //         const settledPromises = await Promise.allSettled(promises) as Array<PromiseFulfilledResult<any>>
    //         const operators = settledPromises
    //             .filter((result) => result.status === 'fulfilled')
    //             .map((result) => result.value)

    //         const ssvOperators = (operators[0] as Array<any>).map((operator) => {
    //             const { id, fee, name, owner_address, performance } = operator
    //             return {
    //                 id: id.toString(),
    //                 fee: ethers.utils.formatEther(fee),
    //                 name,
    //                 ownerAddress: owner_address,
    //                 performance
    //             } as SSVOperator
    //         })
            
    //         return ssvOperators
    //     } catch (err) {
    //         console.error(`There was an error in _getSSVOperators function: ${JSON.stringify(err)}`)
    //         return []
    //     }
    // }

    async function getTotalWalletBalance() : Promise<BreakdownAmount> {
        const promises = [] as Array<Promise<any>>
        const addresses = (user.value as UserWithAccountsAndOperators).accounts.map((account: Account) => account.address) as string[]
        addresses.forEach((address) => { promises.push(getEthersBalance(address)) })
        const totalWalletBalance = (await Promise.all(promises)).reduce((acc, curr) => acc + curr, 0)
        const totalWalletBalanceUSD = totalWalletBalance * (await getCurrentPrice({ coin: 'ETH', currency: 'USD' }))
        const formattedTotalWalletBalance = formatNumber(totalWalletBalance)
        const formattedTotalWalletBalanceUSD = formatNumber(totalWalletBalanceUSD)
        return {
            eth: formattedTotalWalletBalance + ' ETH',
            usd: '$ ' + formattedTotalWalletBalanceUSD
        }
    }

    async function getUserStake(address: string): Promise<number> {
        try {
            const bigNumber = await manager.getUserStake(address)
            const number = parseFloat(ethers.utils.formatEther(bigNumber))
            return number
        } catch (err) {
            console.error(`There was an error in getUserStake function: ${JSON.stringify(err)}`)
            return 0
        }
    }

    async function listenForContractEvents() {
        try {
            manager.on('StakeDeposited', stakeDepositedListener)
            manager.on('StakeRebalanced', stakeRebalancedListener)
            manager.on('WithdrawalInitiated', withdrawalInitiatedListener)
        } catch (err) {
            console.log(`There was an error in listenForContractEvents: ${err}`)
        }
    }

    async function _querySSVOperators(address: string) {
        try {
            const network = 'prater'
            const url = `https://api.ssv.network/api/v3/${network}/operators/owned_by/${address}`
            const response = await fetch(url)
            const { operators } = await response.json()
            return operators
        } catch (err) {
            console.error(`There was an error in _querySSVOperators function: ${JSON.stringify(err)}`)
            return []
        }
    }

    async function refreshBreakdown() {
        try {
            if (!user.value?.id) {
                // Reset currentStaked, totalWalletBalance, and stakingRewards
                currentStaked.value = {
                    eth: '0 ETH',
                    usd: '$ 0.00'
                }
                totalWalletBalance.value = {
                    eth: '0 ETH',
                    usd: '$ 0.00'
                }
                stakingRewards.value = {
                    eth: '0 ETH',
                    usd: '$ 0.00'
                }
            }
            setBreakdownValue({ name: 'currentStaked', ...await getCurrentStaked() })
            setBreakdownValue({ name: 'totalWalletBalance', ...await getTotalWalletBalance() })
            setBreakdownValue({ name: 'stakingRewardsEarned', ...await getAllTimeStakingRewards() })
        } catch (err) {
            console.log(`There was an error in refreshBreakdown: ${err}`)
        }
    }

    async function registerOperatorWithCasimir(walletProvider: ProviderString, address: string, operatorId: BigNumberish, value: string) {
        try {
            const signerCreators = {
                'Browser': getEthersBrowserSigner,
                'Ledger': getEthersLedgerSigner,
                'Trezor': getEthersTrezorSigner,
                'WalletConnect': getEthersWalletConnectSigner
            }
            const signerType = ethersProviderList.includes(walletProvider) ? 'Browser' : walletProvider
            const signerCreator = signerCreators[signerType as keyof typeof signerCreators]
            let signer = signerCreator(walletProvider)
            if (isWalletConnectSigner(signer)) signer = await signer
            const result = await registry.connect(signer as ethers.Signer).register(operatorId, { from: address, value: ethers.utils.parseEther(value)})
            await result.wait()
            return true
        } catch (err) {
            console.error(`There was an error in registerOperatorWithCasimir function: ${JSON.stringify(err)}`)
            return false
        }
    }

    function setBreakdownValue({ name, eth, usd }: { name: BreakdownString, eth: string, usd: string}) {
        switch (name) {
            case 'currentStaked':
                currentStaked.value = {
                    eth,
                    usd
                }
            break
            case 'totalWalletBalance':
                totalWalletBalance.value = {
                    eth,
                    usd
                }
            break
            case 'stakingRewardsEarned':
                stakingRewards.value = {
                    eth,
                    usd
                }
            break
        }
    }

    function _setOperators(operatorsArray: Operator[], type: 'nonregistered' | 'registered') {
        switch (type) {
            case 'nonregistered':
                nonregisteredOperators.value = operatorsArray as Array<Operator>
            break
            case 'registered':
                registeredOperators.value = operatorsArray as Array<Operator>
            break
        }
    }

    function stopListeningForContractEvents() {
        manager.removeListener('StakeDeposited', stakeDepositedListener)
        manager.removeListener('StakeRebalanced', stakeRebalancedListener)
        manager.removeListener('WithdrawalInitiated', withdrawalInitiatedListener)
    }

    async function withdraw({ amount, walletProvider }: { amount: string, walletProvider: ProviderString }) {
        const signerCreators = {
            'Browser': getEthersBrowserSigner,
            'Ledger': getEthersLedgerSigner,
            'Trezor': getEthersTrezorSigner,
            'WalletConnect': getEthersWalletConnectSigner
        }
        const signerType = ['MetaMask', 'CoinbaseWallet'].includes(walletProvider) ? 'Browser' : walletProvider
        const signerCreator = signerCreators[signerType as keyof typeof signerCreators]
        let signer = signerCreator(walletProvider)
        if (isWalletConnectSigner(signer)) signer = await signer
        const managerSigner = manager.connect(signer as ethers.Signer)
        const value = ethers.utils.parseEther(amount)
        // const withdrawableBalance = await manager.getWithdrawableBalance()
        const result = await managerSigner.requestWithdrawal(value)
        return await result.wait()
    }

    return { 
        currentStaked, 
        manager, 
        operators,
        registeredOperators,
        stakingRewards,
        totalWalletBalance,
        nonregisteredOperators,
        deposit, 
        getCurrentStaked,
        getDepositFees,
        getUserOperators,
        getUserStake,
        listenForContractEvents,
        refreshBreakdown,
        registerOperatorWithCasimir,
        stopListeningForContractEvents,
        withdraw 
    }
}<|MERGE_RESOLUTION|>--- conflicted
+++ resolved
@@ -82,232 +82,6 @@
         }
     }
 
-<<<<<<< HEAD
-    async function getCurrentStaked(): Promise<BreakdownAmount> {
-        const provider = new ethers.providers.JsonRpcProvider(ethereumUrl)
-        const addresses = (user.value as UserWithAccountsAndOperators).accounts.map((account: Account) => account.address) as string[]
-        try {
-            const promises = addresses.map((address) => manager.connect(provider).getUserStake(address))
-            const settledPromises = await Promise.allSettled(promises) as Array<PromiseFulfilledResult<ethers.BigNumber>>
-            const currentStaked = settledPromises
-                .filter((result) => result.status === 'fulfilled')
-                .map((result) => result.value)
-    
-            const totalStaked = currentStaked.reduce((accumulator, currentValue) => accumulator.add(currentValue), ethers.BigNumber.from(0))
-            const totalStakedUSD = parseFloat(ethers.utils.formatEther(totalStaked)) * (await getCurrentPrice({ coin: 'ETH', currency: 'USD' }))
-            const totalStakedETH = parseFloat(ethers.utils.formatEther(totalStaked))
-            const formattedTotalStakedUSD = formatNumber(totalStakedUSD)
-            const formattedTotalStakedETH = formatNumber(totalStakedETH)
-            return {
-                eth: formattedTotalStakedETH + ' ETH',
-                usd: '$ ' + formattedTotalStakedUSD
-            }
-        } catch (error) {
-            console.log('Error occurred while fetching stake:', error)
-            return {
-                eth: '0ETH',
-                usd: '$0.00'
-            }
-        }
-    }
-
-    /** Get all user operators */
-    async function getUserOperators() {
-        const userAddresses = (user.value as UserWithAccountsAndOperators).accounts.map((account: Account) => account.address) as string[]
-        
-        const ssvOperators = await _getSSVOperators()
-        const ssvOperatorsByUser = ssvOperators.filter((ssvOperator: SSVOperator) => {
-            return userAddresses.some((address) => { address === ssvOperator.walletAddress })
-        })
-        const ssvOperatorIdsByUser = ssvOperatorsByUser.map((ssvOperator: SSVOperator) => ssvOperator.id.toString())
-
-        const casimirOperators = await _getCasimirOperators()
-        const casimirOperatorsByUser = casimirOperators.filter((casimirOperator: CasimirOperator) => {
-            return ssvOperatorIdsByUser.some((id: string) => { id === casimirOperator.id })
-        })
-
-        if (casimirOperatorsByUser.length) {
-            // Need to update each casimirOperator with availableCollateral, collateralInUse, nodeURL, rewards, and walletAddress
-            casimirOperatorsByUser.forEach((casimirOperator) => {
-                const ssvOperator = ssvOperators.find((ssvOperator: SSVOperator) => {
-                    return ssvOperator.id.toString() === casimirOperator.id
-                })
-                if (ssvOperator) {
-                    casimirOperator.availableCollateral = ssvOperator.availableCollateral
-                    casimirOperator.collateralInUse = ssvOperator.collateralInUse
-                    casimirOperator.nodeURL = ssvOperator.nodeURL
-                    casimirOperator.rewards = ssvOperator.rewards
-                    casimirOperator.walletAddress = ssvOperator.owner_address
-                }
-            })
-        }
-
-        console.log('casimirOperatorsByUser in getUserOperators :>> ', casimirOperatorsByUser)
-        _setUserOperators('casimir', casimirOperatorsByUser)
-        console.log('ssvOperators in getUserOperators :>> ', ssvOperators)
-        _setUserOperators('ssv', ssvOperators)
-        return {
-            ssv: ssvOperators,
-            casimir: casimirOperators
-        }
-    }
-
-    async function _getCasimirOperators() {
-        try {
-            const registry = casimirOperatorRegistry.connect(provider)
-
-            const operatorIds = await registry.getOperatorIds()
-            const startIndex = 0
-            const endIndex = operatorIds.length
-            const rawOperators = await casimirViews.connect(provider).getOperators(startIndex, endIndex)
-
-            const operators = rawOperators.map((operator) => {
-                const { id, active, resharing, collateral, poolCount } = operator
-                return {
-                    id: id.toString(),
-                    collateral: ethers.utils.formatEther(collateral),
-                } as CasimirOperator
-            })
-            return operators
-        } catch (err) {
-            console.error(`There was an error in _getCasimirOperators function: ${JSON.stringify(err)}`)
-            return []
-        }
-    }
-
-    async function _getSSVOperators() {
-        const ownerAddresses = (user?.value as UserWithAccountsAndOperators).accounts.map((account: Account) => account.address) as string[]
-        // const ownerAddressesTest = ['0x9725Dc287005CB8F11CA628Bb769E4A4Fc8f0309']
-        try {
-            // const promises = ownerAddressesTest.map((address) => _querySSVOperators(address))
-            const promises = ownerAddresses.map((address) => _querySSVOperators(address))
-            const settledPromises = await Promise.allSettled(promises) as Array<PromiseFulfilledResult<any>>
-            const operators = settledPromises
-                .filter((result) => result.status === 'fulfilled')
-                .map((result) => result.value)
-            return operators[0]
-        } catch (err) {
-            console.error(`There was an error in _getSSVOperators function: ${JSON.stringify(err)}`)
-            return []
-        }
-    }
-
-    async function registerOperatorWithCasimir(walletProvider: ProviderString, address: string, operatorId: BigNumberish, value: string) {
-        try {
-            const signerCreators = {
-                'Browser': getEthersBrowserSigner,
-                'Ledger': getEthersLedgerSigner,
-                'Trezor': getEthersTrezorSigner,
-                'WalletConnect': getEthersWalletConnectSigner
-            }
-            const signerType = ethersProviderList.includes(walletProvider) ? 'Browser' : walletProvider
-            const signerCreator = signerCreators[signerType as keyof typeof signerCreators]
-            let signer = signerCreator(walletProvider)
-            if (isWalletConnectSigner(signer)) signer = await signer
-            const result = await casimirOperatorRegistry.connect(signer as ethers.Signer).registerOperator(operatorId, { from: address, value: ethers.utils.parseEther(value)})
-            console.log('register result :>> ', result)
-            await result.wait()
-            return true
-        } catch (err) {
-            console.error(`There was an error in registerOperatorWithCasimir function: ${JSON.stringify(err)}`)
-            return false
-        }
-    }
-
-    async function getUserStake(address: string): Promise<number> {
-        try {
-            const bigNumber = await manager.connect(provider).getUserStake(address)
-            const number = parseFloat(ethers.utils.formatEther(bigNumber))
-            return number
-        } catch (err) {
-            console.error(`There was an error in getUserStake function: ${JSON.stringify(err)}`)
-            return 0
-        }
-    }
-    
-    async function getDepositFees() {
-        const provider = new ethers.providers.JsonRpcProvider(ethereumUrl)
-        const fees = await manager.connect(provider).feePercent()
-        const feesRounded = Math.round(fees * 100) / 100
-        return feesRounded
-    }
-
-    /*
-    async function getPools(address: string): Promise<Pool[]> {
-        const { user } = useUsers()
-        const provider = new ethers.providers.JsonRpcProvider(ethereumUrl)        
-        const userStake = await manager.connect(provider).getUserStake(address) // to get user's stake balance
-        const poolStake = await manager.connect(provider).getTotalStake() // to get total stake balance
-        const poolIds = [
-            ...await manager.connect(provider).getPendingPoolIds(),
-            ...await manager.connect(provider).getStakedPoolIds()
-        ]
-
-        console.log('userStake :>> ', ethers.utils.formatEther(userStake))
-        console.log('poolStake :>> ', ethers.utils.formatEther(poolStake))
-        console.log('poolIds :>> ', poolIds)
-
-        return await Promise.all(poolIds.map(async (poolId: number) => {
-            const { publicKey, operatorIds } = await views.connect(provider).getPoolDetails(poolId)
-            
-            // TODO: Decide when/how to get rewards/userRewards
-            let pool: Pool = {
-                id: poolId,
-                rewards: ethers.utils.formatEther(poolStake),
-                stake: ethers.utils.formatEther(poolStake),
-                userRewards: ethers.utils.formatEther(userStake),
-                userStake: ethers.utils.formatEther(userStake)
-            }
-
-            if (publicKey) {
-                // Validator data from beaconcha.in hardcoded for now
-                // const response = await fetch(`https://prater.beaconcha.in/api/v1/validator/${validatorPublicKey}`)
-                // const { data } = await response.json()
-                // const { status } = data
-                const validator = {
-                    publicKey,
-                    status: 'Active',
-                    effectiveness: '0%',
-                    apr: '0%', // See issue #205 https://github.com/consensusnetworks/casimir/issues/205#issuecomment-1338142532
-                    url: `https://prater.beaconcha.in/validator/${publicKey}`
-                }
-
-
-                // TODO: Replace with less hardcoded network call?
-                const operators = await Promise.all(operatorIds.map(async (operatorId) => {
-                    const network = 'prater'
-                    const response = await fetch(`https://api.ssv.network/api/v3/${network}/operators/${operatorId}`)
-                    const { performance } = await response.json()
-                    return {
-                        id: operatorId.toNumber(),
-                        '24HourPerformance': performance['24h'],
-                        '30DayPerformance': performance['30d'],
-                        url: `https://explorer.ssv.network/operators/${operatorId}`
-                    }
-                }))
-
-                pool = {
-                    ...pool,
-                    validator,
-                    operators
-                }
-            }
-            
-            user.value?.accounts.forEach(account => {
-                if (account.address === address) {
-                    // eslint-disable-next-line @typescript-eslint/ban-ts-comment
-                    // @ts-ignore
-                    account.pools ? account.pools.push(pool) : account.pools = [pool]
-                }
-            })
-            
-            return pool
-        }))
-    }
-    */
-
-=======
->>>>>>> 47a8db59
     async function getAllTimeStakingRewards() : Promise<BreakdownAmount> {
         try {
             /* Get User's Current Stake */
