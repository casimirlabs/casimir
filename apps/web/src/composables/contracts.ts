--- conflicted
+++ resolved
@@ -10,21 +10,7 @@
 import useTrezor from '@/composables/trezor'
 import useUsers from '@/composables/users'
 import useWalletConnect from './walletConnect'
-<<<<<<< HEAD
-import { Account, Pool, ProviderString } from '@casimir/types'
-=======
 import { Account, BreakdownAmount, BreakdownString, Pool, ProviderString, UserWithAccounts } from '@casimir/types'
-import { ReadyOrStakeString } from '@/interfaces/ReadyOrStakeString'
-
-/** Manager contract */
-const managerAddress = import.meta.env.PUBLIC_MANAGER_ADDRESS
-const provider = new ethers.providers.JsonRpcProvider(import.meta.env.VITE_RPC_URL)
-const manager = new ethers.Contract(managerAddress, CasimirManagerJson.abi, provider) as CasimirManager & ethers.Contract
-
-/** Views contract */
-const viewsAddress = import.meta.env.PUBLIC_VIEWS_ADDRESS
-const views: CasimirViews = new ethers.Contract(viewsAddress, CasimirViewsJson.abi) as CasimirViews
->>>>>>> 4197640b
 
 const currentStaked = ref<BreakdownAmount>({
     usd: '$0.00',
@@ -50,12 +36,9 @@
     const { getEthersTrezorSigner } = useTrezor()
     const { user } = useUsers()
     const { isWalletConnectSigner, getEthersWalletConnectSigner } = useWalletConnect()
-<<<<<<< HEAD
-
-    const manager: CasimirManager = new ethers.Contract(managerAddress, CasimirManagerJson.abi) as CasimirManager
-    const views: CasimirViews = new ethers.Contract(viewsAddress, CasimirViewsJson.abi) as CasimirViews
-=======
->>>>>>> 4197640b
+
+    const manager: CasimirManager & ethers.Contract = new ethers.Contract(managerAddress, CasimirManagerJson.abi) as CasimirManager
+    const views: CasimirViews & ethers.Contract = new ethers.Contract(viewsAddress, CasimirViewsJson.abi) as CasimirViews
     
     async function deposit({ amount, walletProvider }: { amount: string, walletProvider: ProviderString }) {
         try {
@@ -84,6 +67,7 @@
     }
 
     async function getCurrentStaked(): Promise<BreakdownAmount> {
+        const provider = new ethers.providers.JsonRpcProvider(ethereumUrl)
         const addresses = (user.value as UserWithAccounts).accounts.map((account: Account) => account.address) as string[]
         const promises = addresses.map((address) => manager.connect(provider).getUserStake(address))
         try {
@@ -176,7 +160,7 @@
                 }
             }
             
-            user.value?.accounts.forEach((account: Account) => {
+            user.value?.accounts.forEach(account => {
                 if (account.address === address) {
                     // eslint-disable-next-line @typescript-eslint/ban-ts-comment
                     // @ts-ignore
@@ -186,19 +170,6 @@
             
             return pool
         }))
-    }
-
-    async function getStakingRewards() : Promise<BreakdownAmount> {
-        const addresses = (user.value as UserWithAccounts).accounts.map((account: Account) => account.address) as string[]
-        const promises = [] as Array<Promise<ethers.BigNumber>>
-        addresses.forEach((address) => {promises.push(manager.connect(provider).getUserRewards(address))})
-        const stakingRewards = (await Promise.all(promises)).reduce((a, b) => a.add(b))
-        const stakingRewardsUSD = parseFloat(ethers.utils.formatEther(stakingRewards)) * (await getCurrentPrice({ coin: 'ETH', currency: 'USD' }))
-        const stakingRewardsETH = parseFloat(ethers.utils.formatEther(stakingRewards))
-        return {
-            exchange: stakingRewardsETH.toFixed(2) + ' ETH',
-            usd: '$ ' + stakingRewardsUSD.toFixed(2)
-        }
     }
 
     async function getTotalDeposited() : Promise<BreakdownAmount> {
@@ -217,11 +188,10 @@
         const eventList = [
             'StakeDeposited',
             'StakeRebalanced',
-            'WithdrawalInitiated',
-            'WithdrawalFulfilled'
+            'WithdrawalInitiated'
         ]
         const eventFilters = eventList.map(event => {
-            if (event === 'StakeRebalanced') return manager.filters[event]() // TODO: @shanejearley - is there a better way to handle this?
+            if (event === 'StakeRebalanced') return manager.filters[event]()
             return manager.filters[event](address)
         })
         const items = (await Promise.all(eventFilters.map(async eventFilter => await manager.queryFilter(eventFilter, 0, 'latest'))))
@@ -244,10 +214,9 @@
     }
 
     async function listenForContractEvents() {
-        manager.on('StakeDeposited', async (event: any) => await refreshBreakdown())
-        manager.on('StakeRebalanced', async (event: any) => await refreshBreakdown())
-        manager.on('WithdrawalInitiated', async (event: any) => await refreshBreakdown())
-        manager.on('WithdrawalFulfilled', async (event: any) => await refreshBreakdown())
+        manager.on('StakeDeposited', async () => await refreshBreakdown())
+        manager.on('StakeRebalanced', async () => await refreshBreakdown())
+        manager.on('WithdrawalInitiated', async () => await refreshBreakdown())
     }
 
     async function refreshBreakdown() {
