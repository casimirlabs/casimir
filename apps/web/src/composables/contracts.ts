--- conflicted
+++ resolved
@@ -28,14 +28,8 @@
 })
 
 export default function useContracts() {
-<<<<<<< HEAD
-    const { ethereumURL } = useEnvironment()
     const { ethersProviderList, getEthersBalance, getEthersBrowserSigner } = useEthers()
-=======
-    
     const { ethereumUrl, managerAddress, viewsAddress } = useEnvironment()
-    const { ethersProviderList, getEthersBrowserSigner } = useEthers()
->>>>>>> ac3b936c
     const { getEthersLedgerSigner } = useLedger()
     const { getCurrentPrice } = usePrice()
     const { getEthersTrezorSigner } = useTrezor()
@@ -178,7 +172,6 @@
         }))
     }
 
-<<<<<<< HEAD
     async function getStakingRewards() : Promise<BreakdownAmount> {
         const addresses = (user.value as UserWithAccounts).accounts.map((account: Account) => account.address) as string[]
         const promises = [] as Array<Promise<ethers.BigNumber>>
@@ -194,9 +187,6 @@
     }
 
     async function getTotalWalletBalance() : Promise<BreakdownAmount> {
-=======
-    async function getTotalDeposited() : Promise<BreakdownAmount> {
->>>>>>> ac3b936c
         const promises = [] as Array<Promise<any>>
         const addresses = (user.value as UserWithAccounts).accounts.map((account: Account) => account.address) as string[]
         addresses.forEach((address) => { promises.push(getEthersBalance(address)) })
