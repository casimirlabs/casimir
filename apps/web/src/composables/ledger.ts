--- conflicted
+++ resolved
@@ -1,11 +1,7 @@
 import { BitcoinLedgerSigner, EthersLedgerSigner } from '@casimir/wallets'
 import { ethers } from 'ethers'
-<<<<<<< HEAD
-import { Currency, MessageInit, ProviderString, TransactionInit } from '@casimir/types'
-=======
 import { MessageRequest, TransactionRequest } from '@casimir/types'
 import { CryptoAddress, LoginCredentials } from '@casimir/types'
->>>>>>> 5a0317da
 import useEnvironment from '@/composables/environment'
 import useEthers from '@/composables/ethers'
 import useAuth from '@/composables/auth'
