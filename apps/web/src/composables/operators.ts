--- conflicted
+++ resolved
@@ -1,4 +1,4 @@
-import { readonly, ref, watchEffect, watch } from 'vue'
+import { readonly, ref } from 'vue'
 import useEnvironment from '@/composables/environment'
 import useContracts from '@/composables/contracts'
 import { Operator, Scanner } from '@casimir/ssv'
@@ -6,12 +6,7 @@
 import { ethers } from 'ethers'
 
 export default function useOperators() {
-<<<<<<< HEAD
-    // const { user } = useUser()
     const { ethereumUrl, ssvNetworkAddress, ssvViewsAddress, usersUrl } = useEnvironment()
-=======
-    const { ethereumUrl, ssvNetworkAddress, ssvNetworkViewsAddress, usersUrl } = useEnvironment()
->>>>>>> f852b627
     const { manager, registry, views } = useContracts()
 
 
