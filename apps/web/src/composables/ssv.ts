--- conflicted
+++ resolved
@@ -68,27 +68,20 @@
     async function getPools(address: string, readyOrStake: ReadyOrStakeString): Promise<Pool[]> {
         const { user } = useUsers()
         const provider = new ethers.providers.JsonRpcProvider(ethereumURL)
-<<<<<<< HEAD
         const casimirManagerProvider = casimirManager.connect(provider)
-        const userPoolsIds = await casimirManagerProvider.getUserPoolIds(userAddress)
-        return await Promise.all(userPoolsIds.map(async (poolId: number) => {
-            const { balance, userBalance } = await casimirManagerProvider.getPoolUserDetails(poolId, userAddress)
-=======
-        const ssvManagerProvider = ssvManager.connect(provider)
         
-        const userStake = await ssvManagerProvider.getUserStake(address) // to get user's stake balance
-        const poolStake = await ssvManagerProvider.getStake() // to get total stake balance
-        const poolIds = readyOrStake === 'ready' ? await ssvManagerProvider.getReadyPoolIds() : await ssvManagerProvider.getStakedPoolIds() // to get ready (open) pool IDs OR to get staked (active) pool IDs
+        const userStake = await casimirManagerProvider.getUserStake(address) // to get user's stake balance
+        const poolStake = await casimirManagerProvider.getStake() // to get total stake balance
+        const poolIds = readyOrStake === 'ready' ? await casimirManagerProvider.getReadyPoolIds() : await casimirManagerProvider.getStakedPoolIds() // to get ready (open) pool IDs OR to get staked (active) pool IDs
 
         console.log('userStake :>> ', ethers.utils.formatEther(userStake))
         console.log('poolStake :>> ', ethers.utils.formatEther(poolStake))
         console.log('poolIds :>> ', poolIds)
 
         return await Promise.all(poolIds.map(async (poolId: number) => {
-            const { deposits, operatorIds, validatorPublicKey } = await ssvManagerProvider.getPool(poolId)
+            const { deposits, operatorIds, validatorPublicKey } = await casimirManagerProvider.getPool(poolId)
             
             // TODO: Decide when/how to get rewards/userRewards
->>>>>>> d95f359c
             let pool: Pool = {
                 id: poolId,
                 rewards: ethers.utils.formatEther(poolStake),
@@ -97,10 +90,6 @@
                 userStake: ethers.utils.formatEther(userStake)
             }
 
-<<<<<<< HEAD
-            const validatorPublicKey = await casimirManagerProvider.getPoolValidatorPublicKey(poolId) // Public key bytes (i.e., 0x..)
-=======
->>>>>>> d95f359c
             if (validatorPublicKey) {
                 // Validator data from beaconcha.in hardcoded for now
                 // const response = await fetch(`https://prater.beaconcha.in/api/v1/validator/${validatorPublicKey}`)
@@ -113,13 +102,9 @@
                     apr: '0%', // See issue #205 https://github.com/consensusnetworks/casimir/issues/205#issuecomment-1338142532
                     url: `https://prater.beaconcha.in/validator/${validatorPublicKey}`
                 }
-<<<<<<< HEAD
-                const operatorIds = await casimirManagerProvider.getPoolOperatorIds(poolId) // Operator ID uint32[] (i.e., [1, 2, 3, 4])
-=======
 
 
                 // TODO: Replace with less hardcoded network call?
->>>>>>> d95f359c
                 const operators = await Promise.all(operatorIds.map(async (operatorId: number) => {
                     const network = 'prater'
                     const response = await fetch(`https://api.ssv.network/api/v3/${network}/operators/${operatorId}`)
@@ -151,9 +136,6 @@
         }))
     }
 
-<<<<<<< HEAD
-    return { casimirManager, deposit, getDepositFees, getUserPools }
-=======
     async function withdraw({ amount, walletProvider }: { amount: string, walletProvider: ProviderString }) {
         const signerCreators = {
             'Browser': getEthersBrowserSigner,
@@ -165,12 +147,11 @@
         const signerCreator = signerCreators[signerType as keyof typeof signerCreators]
         let signer = signerCreator(walletProvider)
         if (isWalletConnectSigner(signer)) signer = await signer
-        const ssvManagerSigner = ssvManager.connect(signer as ethers.Signer)
+        const casimirManagerSigner = casimirManager.connect(signer as ethers.Signer)
         const value = ethers.utils.parseEther(amount)
-        const result = await ssvManagerSigner.withdraw(value)
+        const result = await casimirManagerSigner.withdraw(value)
         return await result.wait()
     }
 
-    return { ssvManager, deposit, getDepositFees, getPools, withdraw }
->>>>>>> d95f359c
+    return { casimirManager, deposit, getDepositFees, getPools, withdraw }
 }