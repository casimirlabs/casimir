--- conflicted
+++ resolved
@@ -3,14 +3,9 @@
 import useEthers from '@/composables/ethers'
 import useEnvironment from '@/composables/environment'
 import { ethers } from 'ethers'
-<<<<<<< HEAD
-import { MessageInit, TransactionInit } from '@casimir/types'
-=======
-import {  } from '@/interfaces/index'
 import { LoginCredentials, MessageRequest, TransactionRequest } from '@casimir/types'
 
 const { createSiweMessage, signInWithEthereum } = useAuth()
->>>>>>> 5a0317da
 
 const trezorPath = 'm/44\'/60\'/0\'/0/0'
 
@@ -88,9 +83,9 @@
                 signedMessage
             })
             return await loginResponse.json()
-        } catch (err) {
-            console.log(err)
-            throw new Error(err)
+        } catch (error: any) {
+            console.log(error)
+            throw new Error(error)
         }
     }
 
