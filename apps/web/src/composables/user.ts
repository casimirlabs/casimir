--- conflicted
+++ resolved
@@ -118,24 +118,18 @@
     onMounted(async () => {
         if (!initializeComposable.value) {
             initializeComposable.value = true
-<<<<<<< HEAD
             // Loader
             try {
                 loadingSessionLogin.value = true
                 const session = await Session.doesSessionExist()
                 if (session) await getUser()
+                await initializeWalletConnect()
                 loadingSessionLogin.value = false
             } catch (error) {
                 loadingSessionLoginError.value = true
                 console.log('error getting user :>> ', error)
                 loadingSessionLogin.value = false
             }
-            // await initializeWalletConnect()
-=======
-            const session = await Session.doesSessionExist()
-            if (session) await getUser()
-            await initializeWalletConnect()
->>>>>>> 1b4fbdcf
         }
     })
     
