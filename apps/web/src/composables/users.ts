import { ethers } from 'ethers'
import useEnvironment from '@/composables/environment'
import useSSV from '@/composables/ssv'
import useWallet from '@/composables/wallet'
import { onMounted, ref } from 'vue'
import { User } from '@casimir/types'
import { Account } from '@casimir/types'
import { Currency } from '@casimir/types'
import { ProviderString } from '@casimir/types'

// Demo const for user
import {dummy_user_account} from '@/pages/user-dash/composables/dummy_data.js'

<<<<<<< HEAD
const { authBaseURL, ethereumURL } = useEnvironment()
// 0xd557a5745d4560B24D36A68b52351ffF9c86A212
=======
>>>>>>> c9ba17cb
const user = ref<User | null>(null)

export default function useUsers () {
    const { ssvManager } = useSSV()

    // Todo filter for events for user addresses
    function subscribeToUserEvents() {
        const { getUserBalance, getUserPools } = useWallet()
        const provider = new ethers.providers.JsonRpcProvider(ethereumURL)
    
        const validatorInitFilter = {
          address: ssvManager.address,
          topics: [
            ethers.utils.id('ValidatorActivated(uint32,uint32[],string)')
          ]
        }
        ssvManager.connect(provider).on(validatorInitFilter, async () => {
          console.log('ValidatorInit event... updating pools')
          user.value.balance = ethers.utils.formatEther(await getUserBalance(user.value.id))
          user.value.pools = await getUserPools(user.value.id)
          user.value.stake = user.value.pools?.reduce((a, c) => a + parseFloat(c.userStake), 0).toString()
          user.value.rewards = user.value.pools?.reduce((a, c) => a + parseFloat(c.userRewards), 0).toString()
        })
    }

    onMounted(async () => {
        const { getUserBalance, getUserPools } = useWallet()
        // Just get pools for primary account for demo
        user.value.balance = ethers.utils.formatEther(await getUserBalance(user.value.id))
        user.value.pools = await getUserPools(user.value.id)
        subscribeToUserEvents()
    })

    async function addAccount(provider: ProviderString, address: string, currency: Currency) {
        address = address.toLowerCase()
        const account = user.value?.accounts?.find((account: Account) => {
            const accountAddress = account.address.toLowerCase()
            const accountProvider = account.walletProvider
            const accountCurrency = account.currency
            const addressIsEqual = accountAddress === address
            const providerIsEqual = accountProvider === provider
            const currencyIsEqual = accountCurrency === currency
            const isEqual = addressIsEqual && providerIsEqual && currencyIsEqual
            return isEqual
        }) as Account
        if (account) {
            alert(`Account already exists on user: ${account}`)
            return { error: false, message: `Account already exists on user: ${account}`, data: user.value }
        } else {
            const accountToAdd = {
                address,
                currency,
                balance: '0', // TODO: Decide how we want to handle this
                balanceSnapshots: [],
                roi: 0,
                walletProvider: provider
            }
            const requestOptions = {
                method: 'POST',
                headers: { 
                    'Content-Type': 'application/json'
                },
                body: JSON.stringify({
                    address: user.value?.address,
                    account: accountToAdd
                })
            }
            const response = await fetch(`${authBaseURL}/users/add-sub-account`, requestOptions)
            const json = await response.json()
            return json
        }
    
    }

    // TODO: Refactor this next. 2/14
    async function removeAccount(provider: ProviderString, address: string, currency: Currency) {
        address = address.toLowerCase()
        const requestOptions = {
            method: 'POST',
            headers: { 
                'Content-Type': 'application/json'
            },
            body: JSON.stringify({
                primaryAddress: user.value?.address,
                provider,
                address,
                currency
            })
        }
        return await fetch(`${authBaseURL}/users/remove-sub-account`, requestOptions)
    }
    
    async function getMessage(address: string) {
        const response = await fetch(`${authBaseURL}/auth/${address}`)
        const json = await response.json()
        const { message } = json
        return message
    }

    async function updatePrimaryAddress(primaryAddress: string, updatedProvider: ProviderString, updatedAddress: string) {
        const requestOptions = {
            method: 'PUT',
            headers: { 
                'Content-Type': 'application/json'
            },
            body: JSON.stringify({ primaryAddress, updatedProvider, updatedAddress })
        }
        return await fetch(`${authBaseURL}/users/update-primary-account`, requestOptions)
    }

    const createDemoUser = (toggle: boolean) => {
        if(toggle) {
            user.value = dummy_user_account
        }
        else {user.value = null}
        console.log('new user', user.value)
    }

    return {
        user,
        addAccount,
        removeAccount,
        getMessage,
<<<<<<< HEAD
        updatePrimaryAccount,
        createDemoUser
=======
        updatePrimaryAddress
>>>>>>> c9ba17cb
    }
}<|MERGE_RESOLUTION|>--- conflicted
+++ resolved
@@ -9,13 +9,10 @@
 import { ProviderString } from '@casimir/types'
 
 // Demo const for user
-import {dummy_user_account} from '@/pages/user-dash/composables/dummy_data.js'
+import { dummy_user_account } from '@/pages/user-dash/composables/dummy_data.js'
 
-<<<<<<< HEAD
 const { authBaseURL, ethereumURL } = useEnvironment()
 // 0xd557a5745d4560B24D36A68b52351ffF9c86A212
-=======
->>>>>>> c9ba17cb
 const user = ref<User | null>(null)
 
 export default function useUsers () {
@@ -139,11 +136,7 @@
         addAccount,
         removeAccount,
         getMessage,
-<<<<<<< HEAD
-        updatePrimaryAccount,
-        createDemoUser
-=======
+        createDemoUser,
         updatePrimaryAddress
->>>>>>> c9ba17cb
     }
 }