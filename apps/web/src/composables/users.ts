import { ethers } from 'ethers'
import useEnvironment from '@/composables/environment'
import useSSV from '@/composables/ssv'
import useWallet from '@/composables/wallet'
import { onMounted, ref } from 'vue'
import { User } from '@casimir/types'
import { Account } from '@casimir/types'
import { Currency } from '@casimir/types'
import { ProviderString } from '@casimir/types'

const { usersBaseURL, ethereumURL } = useEnvironment()

const user = ref<User | null>(null)

export default function useUsers () {
    const { ssvManager } = useSSV()

    // Todo filter for events for user addresses
    function subscribeToUserEvents() {
        const { getUserBalance, getUserPools } = useWallet()
        const provider = new ethers.providers.JsonRpcProvider(ethereumURL)
    
        const validatorInitFilter = {
          address: ssvManager.address,
          topics: [
            ethers.utils.id('ValidatorActivated(uint32,uint32[],string)')
          ]
        }
        ssvManager.connect(provider).on(validatorInitFilter, async () => {
          console.log('ValidatorInit event... updating pools')
          user.value.balance = ethers.utils.formatEther(await getUserBalance(user.value.id))
          user.value.pools = await getUserPools(user.value.id)
          user.value.stake = user.value.pools?.reduce((a, c) => a + parseFloat(c.userStake), 0).toString()
          user.value.rewards = user.value.pools?.reduce((a, c) => a + parseFloat(c.userRewards), 0).toString()
        })
    }

    onMounted(async () => {
        const { getUserBalance, getUserPools } = useWallet()
        // Just get pools for primary account for demo
        user.value.balance = ethers.utils.formatEther(await getUserBalance(user.value.id))
        user.value.pools = await getUserPools(user.value.id)
        subscribeToUserEvents()
    })

    async function addAccount(provider: ProviderString, address: string, currency: Currency) {
        address = address.toLowerCase()
        const account = user.value?.accounts?.find((account: Account) => {
            const accountAddress = account.address.toLowerCase()
            const accountProvider = account.walletProvider
            const accountCurrency = account.currency
            const addressIsEqual = accountAddress === address
            const providerIsEqual = accountProvider === provider
            const currencyIsEqual = accountCurrency === currency
            const isEqual = addressIsEqual && providerIsEqual && currencyIsEqual
            return isEqual
        }) as Account
        if (account) {
            alert(`Account already exists on user: ${account}`)
            return { error: false, message: `Account already exists on user: ${account}`, data: user.value }
        } else {
            const accountToAdd = {
                address,
                currency,
                balance: '0', // TODO: Decide how we want to handle this
                balanceSnapshots: [],
                roi: 0,
                walletProvider: provider
            }
            const requestOptions = {
                method: 'POST',
                headers: { 
                    'Content-Type': 'application/json'
                },
                body: JSON.stringify({
                    address: user.value?.address,
                    account: accountToAdd
                })
            }
            const response = await fetch(`${authBaseURL}/users/add-sub-account`, requestOptions)
            const json = await response.json()
            return json
        }
    
    }

    // TODO: Refactor this next. 2/14
    async function removeAccount(provider: ProviderString, address: string, currency: Currency) {
        address = address.toLowerCase()
        const requestOptions = {
            method: 'POST',
            headers: { 
                'Content-Type': 'application/json'
            },
            body: JSON.stringify({
                primaryAddress: user.value?.address,
                provider,
                address,
                currency
            })
        }
        return await fetch(`${authBaseURL}/users/remove-sub-account`, requestOptions)
    }
    
    async function getMessage(address: string) {
        const response = await fetch(`${usersBaseURL}/auth/${address}`)
        const json = await response.json()
        const { message } = json
        return message
    }

    async function updatePrimaryAddress(primaryAddress: string, updatedProvider: ProviderString, updatedAddress: string) {
        const requestOptions = {
            method: 'PUT',
            headers: { 
                'Content-Type': 'application/json'
            },
            body: JSON.stringify({ primaryAddress, updatedProvider, updatedAddress })
        }
<<<<<<< HEAD
        return await fetch(`${usersBaseURL}/users`, requestOptions)
=======
        return await fetch(`${authBaseURL}/users/update-primary-account`, requestOptions)
>>>>>>> c9ba17cb
    }

    return {
        user,
        addAccount,
        removeAccount,
        getMessage,
        updatePrimaryAddress
    }
}<|MERGE_RESOLUTION|>--- conflicted
+++ resolved
@@ -117,11 +117,7 @@
             },
             body: JSON.stringify({ primaryAddress, updatedProvider, updatedAddress })
         }
-<<<<<<< HEAD
-        return await fetch(`${usersBaseURL}/users`, requestOptions)
-=======
-        return await fetch(`${authBaseURL}/users/update-primary-account`, requestOptions)
->>>>>>> c9ba17cb
+        return await fetch(`${usersBaseURL}/users/update-primary-account`, requestOptions)
     }
 
     return {
