import { onMounted, ref } from 'vue'
import { AddAccountOptions, ProviderString, RemoveAccountOptions, UserWithAccounts } from '@casimir/types'
import { ethers } from 'ethers'
import useEnvironment from '@/composables/environment'
import useSSV from '@/composables/ssv'
import useWallet from '@/composables/wallet'
import * as Session from 'supertokens-web-js/recipe/session'

const { usersBaseURL, ethereumURL } = useEnvironment()

// 0xd557a5745d4560B24D36A68b52351ffF9c86A212
const session = ref<boolean>(false)
const user = ref<UserWithAccounts>()
// const user = ref(
//     {
//         address: '0xd557a5745d4560B24D36A68b52351ffF9c86A212'.toLowerCase(),
//         accounts: [
//             {
//                 address: '0xd557a5745d4560B24D36A68b52351ffF9c86A212'.toLowerCase(),
//                 currency: 'ETH',
//                 balance: '1000000000000000000',
//                 balanceSnapshots: [{ date: '2023-02-06', balance: '1000000000000000000' }, { date: '2023-02-05', balance: '100000000000000000' }],
//                 roi: 0.25,
//                 walletProvider: 'MetaMask'
//             },
//             {
//                 address: '0x1dc336d94890b10e1a47b6e34cdee1009ee7b942'.toLowerCase(),
//                 currency: 'ETH',
//                 balance: '1000000000000000000',
//                 balanceSnapshots: [{ date: '2023-02-06', balance: '1000000000000000000' }, { date: '2023-02-05', balance: '100000000000000000' }],
//                 roi: 0.25,
//                 walletProvider: 'CoinbaseWallet'
//             },
//             {
//                 address: '0x1dc336d94890b10e1a47b6e34cdee1009ee7b942'.toLowerCase(),
//                 currency: 'ETH',
//                 balance: '1000000000000000000',
//                 balanceSnapshots: [{ date: '2023-02-06', balance: '1000000000000000000' }, { date: '2023-02-05', balance: '100000000000000000' }],
//                 roi: 0.25,
//                 walletProvider: 'CoinbaseWallet'
//             },
//             {
//                 address: '0x1dc336d94890b10e1a47b6e34cdee1009ee7b942'.toLowerCase(),
//                 currency: 'ETH',
//                 balance: '1000000000000000000',
//                 balanceSnapshots: [{ date: '2023-02-06', balance: '1000000000000000000' }, { date: '2023-02-05', balance: '100000000000000000' }],
//                 roi: 0.25,
//                 walletProvider: 'CoinbaseWallet'
//             },
//             {
//                 address: '0x8222Ef172A2117D1C4739E35234E097630D94376'.toLowerCase(),
//                 currency: 'ETH',
//                 balance: '1000000000000000000',
//                 balanceSnapshots: [{ date: '2023-02-06', balance: '1000000000000000000' }, { date: '2023-02-05', balance: '100000000000000000' }],
//                 roi: 0.25,
//                 walletProvider: 'Ledger'
//             },
//             {
//                 address: '0x8222Ef172A2117D1C4739E35234E097630D94377'.toLowerCase(), // Fake address
//                 currency: 'ETH',
//                 balance: '1000000000000000000',
//                 balanceSnapshots: [{ date: '2023-02-06', balance: '1000000000000000000' }, { date: '2023-02-05', balance: '100000000000000000' }],
//                 roi: 0.25,
//                 walletProvider: 'Trezor'
//             },
//             {
//                 address: '0x8222Ef172A2117D1C4739E35234E097630D94378'.toLowerCase(), // Fake address
//                 currency: 'ETH',
//                 balance: '1000000000000000000',
//                 balanceSnapshots: [{ date: '2023-02-06', balance: '1000000000000000000' }, { date: '2023-02-05', balance: '100000000000000000' }],
//                 roi: 0.25,
//                 walletProvider: 'WalletConnect'
//             },
//         ],
//         nonce: '1234567890',
//         pools: []
//     }
// )
const { casimirManager, getPools } = useSSV()

export default function useUsers () {

    async function addAccount(account: AddAccountOptions): Promise<{ error: boolean, message: string, data: UserWithAccounts | null }> {
        const requestOptions = {
            method: 'POST',
            headers: { 
                'Content-Type': 'application/json'
            },
            body: JSON.stringify({ account })
        }
        const response = await fetch(`${usersBaseURL}/user/add-sub-account`, requestOptions)
        const { data: userAccount } = await response.json()
        user.value = userAccount
        return { error: false, message: `Account added to user: ${userAccount}`, data: userAccount }
    }

    /**
     * Checks if session exists and, if so: 
     * Gets the user's account via the API
     * Sets the user's account locally
    */
    async function checkUserSessionExists() : Promise<boolean> {
        try {
            session.value = await Session.doesSessionExist()
            if (session.value) {
                const user = await getUser()
                if (user) {
                    setUser(user)
                    return true
                } else {
                    return false
                }
            }
            return false
        } catch (error) {
            console.log('Error in checkUserSessionExists in wallet.ts :>> ', error)
            return false
        }
    }

    async function getMessage(address: string) {
        const response = await fetch(`${usersBaseURL}/auth/${address}`)
        const json = await response.json()
        const { message } = json
        return message
    }

<<<<<<< HEAD
    async function getUser() {
        const requestOptions = {
            method: 'GET',
            headers: { 
                'Content-Type': 'application/json'
            }
        }
        const response = await fetch(`${usersBaseURL}/user`, requestOptions)
        const { user } = await response.json()
        return user
=======
    // Todo filter for events for user addresses
    function subscribeToUserEvents() {
        const { getUserBalance } = useWallet()
        const provider = new ethers.providers.JsonRpcProvider(ethereumURL)
    
        const validatorInitFilter = {
          address: casimirManager.address,
          topics: [
            ethers.utils.id('PoolStaked(uint32,bytes,uint32[])'),
            // ethers.utils.id('ManagerDistribution(uint32,bytes,uint32[])'), // TODO: Make sure to query for past events on page load (Fetch and then subscribe)
          ]
        }
        casimirManager.connect(provider).on(validatorInitFilter, async () => {
          console.log('ValidatorInit event... updating pools')
          user.value.balance = await getUserBalance()
          user.value.pools = await getPools(user.value.id)
          user.value.stake = user.value.pools?.reduce((a, c) => a + parseFloat(c.userStake), 0).toString()
          user.value.rewards = user.value.pools?.reduce((a, c) => a + parseFloat(c.userRewards), 0).toString()
        })
>>>>>>> e1dafd7d
    }

    // onMounted(async () => {
    //     const { getUserBalance } = useWallet()
    //     // Just get pools for primary account for demo
    //     user.value.balance = ethers.utils.formatEther(await getUserBalance(user.value.id))
    //     user.value.pools = await getPools(user.value.id)
    //     subscribeToUserEvents()
    // })

    async function removeAccount({ address, currency, ownerAddress, walletProvider }: RemoveAccountOptions) {
        address = address.toLowerCase()
        const requestOptions = {
            method: 'POST',
            headers: { 
                'Content-Type': 'application/json'
            },
            body: JSON.stringify({
                address,
                currency,
                ownerAddress,
                walletProvider,
            })
        }
        const response = await fetch(`${usersBaseURL}/user/remove-sub-account`, requestOptions)
        const { data: userAccount } = await response.json()
        user.value = userAccount
        return { error: false, message: `Account removed from user: ${userAccount}`, data: userAccount }
    }

    function setUser(newUser?: UserWithAccounts) {
        user.value = newUser
    }

    // Todo filter for events for user addresses
    function subscribeToUserEvents() {
        const { getUserBalance } = useWallet()
        const provider = new ethers.providers.JsonRpcProvider(ethereumURL)
    
        const validatorInitFilter = {
          address: ssvManager.address,
          topics: [
            ethers.utils.id('PoolStaked(uint32,bytes,uint32[])'),
            // ethers.utils.id('ManagerDistribution(uint32,bytes,uint32[])'), // TODO: Make sure to query for past events on page load (Fetch and then subscribe)
          ]
        }
        ssvManager.connect(provider).on(validatorInitFilter, async () => {
          console.log('ValidatorInit event... updating pools')
          user.value.balance = await getUserBalance()
          user.value.pools = await getPools(user.value.id)
          user.value.stake = user.value.pools?.reduce((a, c) => a + parseFloat(c.userStake), 0).toString()
          user.value.rewards = user.value.pools?.reduce((a, c) => a + parseFloat(c.userRewards), 0).toString()
        })
    }

    async function updatePrimaryAddress(primaryAddress: string, updatedProvider: ProviderString, updatedAddress: string) {
        const requestOptions = {
            method: 'PUT',
            headers: { 
                'Content-Type': 'application/json'
            },
            body: JSON.stringify({ primaryAddress, updatedProvider, updatedAddress })
        }
        return await fetch(`${usersBaseURL}/users/update-primary-account`, requestOptions)
    }

    return {
        session,
        user,
        addAccount,
        checkUserSessionExists,
        getMessage,
        getUser,
        removeAccount,
        setUser,
        updatePrimaryAddress
    }
}<|MERGE_RESOLUTION|>--- conflicted
+++ resolved
@@ -125,7 +125,6 @@
         return message
     }
 
-<<<<<<< HEAD
     async function getUser() {
         const requestOptions = {
             method: 'GET',
@@ -136,7 +135,40 @@
         const response = await fetch(`${usersBaseURL}/user`, requestOptions)
         const { user } = await response.json()
         return user
-=======
+    }
+
+    // onMounted(async () => {
+    //     const { getUserBalance } = useWallet()
+    //     // Just get pools for primary account for demo
+    //     user.value.balance = ethers.utils.formatEther(await getUserBalance(user.value.id))
+    //     user.value.pools = await getPools(user.value.id)
+    //     subscribeToUserEvents()
+    // })
+
+    async function removeAccount({ address, currency, ownerAddress, walletProvider }: RemoveAccountOptions) {
+        address = address.toLowerCase()
+        const requestOptions = {
+            method: 'POST',
+            headers: { 
+                'Content-Type': 'application/json'
+            },
+            body: JSON.stringify({
+                address,
+                currency,
+                ownerAddress,
+                walletProvider,
+            })
+        }
+        const response = await fetch(`${usersBaseURL}/user/remove-sub-account`, requestOptions)
+        const { data: userAccount } = await response.json()
+        user.value = userAccount
+        return { error: false, message: `Account removed from user: ${userAccount}`, data: userAccount }
+    }
+
+    function setUser(newUser?: UserWithAccounts) {
+        user.value = newUser
+    }
+
     // Todo filter for events for user addresses
     function subscribeToUserEvents() {
         const { getUserBalance } = useWallet()
@@ -156,60 +188,6 @@
           user.value.stake = user.value.pools?.reduce((a, c) => a + parseFloat(c.userStake), 0).toString()
           user.value.rewards = user.value.pools?.reduce((a, c) => a + parseFloat(c.userRewards), 0).toString()
         })
->>>>>>> e1dafd7d
-    }
-
-    // onMounted(async () => {
-    //     const { getUserBalance } = useWallet()
-    //     // Just get pools for primary account for demo
-    //     user.value.balance = ethers.utils.formatEther(await getUserBalance(user.value.id))
-    //     user.value.pools = await getPools(user.value.id)
-    //     subscribeToUserEvents()
-    // })
-
-    async function removeAccount({ address, currency, ownerAddress, walletProvider }: RemoveAccountOptions) {
-        address = address.toLowerCase()
-        const requestOptions = {
-            method: 'POST',
-            headers: { 
-                'Content-Type': 'application/json'
-            },
-            body: JSON.stringify({
-                address,
-                currency,
-                ownerAddress,
-                walletProvider,
-            })
-        }
-        const response = await fetch(`${usersBaseURL}/user/remove-sub-account`, requestOptions)
-        const { data: userAccount } = await response.json()
-        user.value = userAccount
-        return { error: false, message: `Account removed from user: ${userAccount}`, data: userAccount }
-    }
-
-    function setUser(newUser?: UserWithAccounts) {
-        user.value = newUser
-    }
-
-    // Todo filter for events for user addresses
-    function subscribeToUserEvents() {
-        const { getUserBalance } = useWallet()
-        const provider = new ethers.providers.JsonRpcProvider(ethereumURL)
-    
-        const validatorInitFilter = {
-          address: ssvManager.address,
-          topics: [
-            ethers.utils.id('PoolStaked(uint32,bytes,uint32[])'),
-            // ethers.utils.id('ManagerDistribution(uint32,bytes,uint32[])'), // TODO: Make sure to query for past events on page load (Fetch and then subscribe)
-          ]
-        }
-        ssvManager.connect(provider).on(validatorInitFilter, async () => {
-          console.log('ValidatorInit event... updating pools')
-          user.value.balance = await getUserBalance()
-          user.value.pools = await getPools(user.value.id)
-          user.value.stake = user.value.pools?.reduce((a, c) => a + parseFloat(c.userStake), 0).toString()
-          user.value.rewards = user.value.pools?.reduce((a, c) => a + parseFloat(c.userRewards), 0).toString()
-        })
     }
 
     async function updatePrimaryAddress(primaryAddress: string, updatedProvider: ProviderString, updatedAddress: string) {
