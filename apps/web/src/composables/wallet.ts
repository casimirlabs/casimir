import { ref } from 'vue'
import useLedger from '@/composables/ledger'
import useTrezor from '@/composables/trezor'
import useEthers from '@/composables/ethers'
import useWalletConnect from '@/composables/walletConnect'
import useSolana from '@/composables/solana'
import useUsers from '@/composables/users'
import { Account, ProviderString, Currency } from '@casimir/types'
import { MessageInit, TransactionInit } from '@/interfaces/index'
import * as Session from 'supertokens-web-js/recipe/session'

// Test ethereum send to address : 0xD4e5faa8aD7d499Aa03BDDE2a3116E66bc8F8203
// Test ethereum send to address : 0xd557a5745d4560B24D36A68b52351ffF9c86A212
// Test solana address: 7aVow9eVQjwn7Y4y7tAbPM1pfrE1TzjmJhxcRt8QwX5F
// Test iotex send to address: acc://06da5e904240736b1e21ca6dbbd5f619860803af04ff3d54/acme
// Test bitcoin send to address : 2N3Petr4LMH9tRneZCYME9mu33gR5hExvds

const activeWallets = ref([
  'MetaMask',
  'CoinbaseWallet',
  'WalletConnect',
  'Trezor',
  'Ledger',
  'IoPay',
] as ProviderString[])
const amount = ref<string>('0.000001')
const amountToStake = ref<string>('0.0')
const loadingUserWallets = ref(false)
const primaryAddress = ref('')
const selectedProvider = ref<ProviderString>('')
const selectedAddress = ref<string>('')
const selectedCurrency = ref<Currency>('')
const toAddress = ref<string>('2N3Petr4LMH9tRneZCYME9mu33gR5hExvds')

export default function useWallet() {
  const { ethersProviderList, getEthersAddress, getEthersBalance, sendEthersTransaction, signEthersMessage, loginWithEthers, getEthersBrowserProviderSelectedCurrency, switchEthersNetwork } = useEthers()
  const { solanaProviderList, getSolanaAddress, sendSolanaTransaction, signSolanaMessage } = useSolana()
  const { getBitcoinLedgerAddress, getEthersLedgerAddress, loginWithLedger, sendLedgerTransaction, signLedgerMessage } = useLedger()
  const { getTrezorAddress, sendTrezorTransaction, signTrezorMessage } = useTrezor()
  const { getWalletConnectAddress, sendWalletConnectTransaction, signWalletConnectMessage } = useWalletConnect()
  const { user, getUser, setUser, addAccount, removeAccount, updatePrimaryAddress } = useUsers()
  const getLedgerAddress = {
    'BTC': getBitcoinLedgerAddress,
    'ETH': getEthersLedgerAddress,
    'IOTX': () => {
      return new Promise((resolve, reject) => {
        console.log('IOTX is not yet supported on Ledger')
        resolve('IOTX is not yet supported on Ledger')
      }) as Promise<string>
    },
    'SOL': () => {
      return new Promise((resolve, reject) => {
        console.log('SOL is not yet supported on Ledger')
        resolve('SOL is not yet supported on Ledger')
      }) as Promise<string>
    },
    '': () => {
      return new Promise((resolve, reject) => {
        console.log('No currency selected')
        resolve('No currency selected')
      }) as Promise<string>
    },
    'USD': () => {
      return new Promise((resolve, reject) => {
        console.log('USD is not yet supported on Ledger')
        resolve('USD is not yet supported on Ledger')
      }) as Promise<string>
    }
  }

  /**
   * Runs the login method for the selected provider
   * Checks if the user is logged in, if not, it will sign up or login
   * @param provider 
   * @param currency 
   * @returns 
  */
  async function connectWallet(provider: ProviderString, currency?: Currency) {
    try { // Sign Up or Login
<<<<<<< HEAD
      if (!user?.value?.address) {
        const connectedAddress = await getConnectedAddressFromProvider(provider, currency) as string
        const connectedCurrency = await detectCurrencyInProvider(provider) as Currency
        await loginWithWallet(provider, connectedAddress, connectedCurrency)
        const userResponse = await getUser()
        if (!userResponse?.error) {
          setUser(userResponse)
=======
      if (!loggedIn.value) {
        loadingUserWallets.value = true
        const connectedAddress = await getConnectedAddressFromProvider(provider, currency)
        const connectedCurrency = currency ? currency : await detectCurrencyInProvider(provider) as Currency
        const loginResponse = await loginWithWallet(provider, connectedAddress, connectedCurrency)
        if (!loginResponse?.error) {
          // STEP 2
          const user = await getUserAccount() // Queries the API for the user's account
>>>>>>> b271c927
          setSelectedProvider(provider)
          setSelectedAddress(connectedAddress)
          setSelectedCurrency(connectedCurrency)
          primaryAddress.value = user?.value?.address as string
        }
      } else { // Add account
        console.log('already logged in')
        const connectedAddress = await getConnectedAddressFromProvider(provider, currency) as string
        const connectedCurrency = await detectCurrencyInProvider(provider, currency) as Currency
        const accountExists = user.value?.accounts?.some((account: Account | any) => { account?.address === connectedAddress && account?.walletProvider === provider })
        console.log('accountExists already exists on user :>> ', accountExists)
        if (accountExists) {
          alert('Account already exists; setting provider, address, and currency')
          setSelectedProvider(provider)
          setSelectedAddress(connectedAddress)
          setSelectedCurrency(connectedCurrency)
        } else {
          // If account doesn't exist, add account using users api
          console.log('adding sub account')
          const account = {
            address: connectedAddress.toLowerCase() as string,
            currency: connectedCurrency,
            ownerAddress: user?.value?.address.toLowerCase() as string,
            walletProvider: provider
          }
          const addAccountResponse = await addAccount(account)
          if (!addAccountResponse?.error) {
            const userResponse = await getUser()
            setUser(userResponse)
            setSelectedProvider(provider)
            setSelectedAddress(connectedAddress)
            setSelectedCurrency(connectedCurrency)
            primaryAddress.value = user?.value?.address as string
          }
        }
      }
      console.log('user.value after connecting wallet :>> ', user.value)
      return user.value
    } catch (error) {
      console.error('There was an error in connectWallet :>> ', error)
    }
  }

  /**
   * Detects the currency of the connected wallet provider and account
   * @param provider 
   * @param currency 
   * @returns 
   */
  async function detectCurrencyInProvider(provider: ProviderString, currency?: Currency) {
    // TODO: Implement this for other providers
    if (ethersProviderList.includes(provider)){
      return await getEthersBrowserProviderSelectedCurrency(provider) as Currency
    } else if (provider === 'Ledger') {
      return currency as Currency
    } else {
      alert('Currency selection not yet supported for this wallet provider')
    }
  }

  /**
   * Retrieve the address from the selected provider
   * @param provider - MetaMask, CoinbaseWallet, Ledger, Trezor, WalletConnect, etc.
   * @param currency - ETH, BTC, IOTX, SOL, etc.
   * @returns 
   */
  async function getConnectedAddressFromProvider(provider: ProviderString, currency?: Currency) {
    try {
      let address
      setSelectedProvider(provider)
      if (provider === 'WalletConnect') {
        address = await getWalletConnectAddress()
      } else if (ethersProviderList.includes(provider)) {
        address = await getEthersAddress(provider)
      } else if (solanaProviderList.includes(provider)) {
        address = await getSolanaAddress(provider)
      } else if (provider === 'IoPay') {
        // address = await getIoPayAddress()
      } else if (provider === 'Ledger') {
        setSelectedCurrency(currency as Currency)
        address = await getLedgerAddress[currency as Currency]()
      } else if (provider === 'Trezor') {
        address = await getTrezorAddress()
      } else {
        throw new Error('No provider selected')
      }
      return trimAndLowercaseAddress(address) as string
    } catch (error) {
      console.error(error)
    }
  }

  // TODO: What is this used for? 
  // Do we need balance of active address only? 
  // Or do we need balance of all addresses in accounts associated with user? 
  // Is this calculated on front end or back end or both?
  async function getUserBalance() {
    if (ethersProviderList.includes(selectedProvider.value)){
      const walletBalance = await getEthersBalance(selectedProvider.value, selectedAddress.value)
      console.log('walletBalance in wei in wallet.ts :>> ', walletBalance)
    return walletBalance
    } else {
      alert('Please select account')
    }
  }

  /**
   * Uses appropriate provider composable to login or sign up
   * @param provider 
   * @param address 
   * @param currency 
   * @returns 
   */
  async function loginWithWallet(provider: ProviderString, address: string, currency: Currency) {
    if (ethersProviderList.includes(provider)) {
      return await loginWithEthers(provider, address, currency)
    } else if (provider === 'Ledger') {
      return await loginWithLedger(provider, address, currency)
    } else {
      // TODO: Implement this for other providers
      console.log('Sign up not yet supported for this wallet provider')
    }
  }

  async function logout() {
    loadingUserWallets.value = true
    await Session.signOut()
    user.value = undefined
    setSelectedAddress('')
    setSelectedProvider('')
    setSelectedCurrency('')
    setUser()
    primaryAddress.value = ''
    console.log('user.value on logout :>> ', user.value)
    loadingUserWallets.value = false
  }

  async function removeConnectedAccount() {
    if (!user?.value?.address) {
      alert('Please login first')
    }
    if (selectedAddress.value === primaryAddress.value) {
      return alert('Cannot remove primary account')
    } else if (ethersProviderList.includes(selectedProvider.value)) {
      const opts = {
        address: selectedAddress.value,
        currency: selectedCurrency.value,
        ownerAddress: primaryAddress.value,
        walletProvider: selectedProvider.value
      }
      const removeAccountResult = await removeAccount(opts)
      if (!removeAccountResult.error) {
        setSelectedAddress(removeAccountResult.data.address)
        removeAccountResult.data.accounts.forEach((account: Account) => {
          if (account.address === selectedAddress.value) {
            setSelectedProvider(account.walletProvider as ProviderString)
            setSelectedCurrency(account.currency as Currency)
          }
        })
      }
    }
  }

  async function sendTransaction() {
    const txInit: TransactionInit = {
      from: selectedAddress.value,
      to: toAddress.value,
      value: amount.value,
      providerString: selectedProvider.value,
      currency: selectedCurrency.value || ''
    }

    try {
      if (txInit.providerString === 'WalletConnect') {
        await sendWalletConnectTransaction(txInit)
      } else if (ethersProviderList.includes(txInit.providerString)) {
        await sendEthersTransaction(txInit)
      } else if (solanaProviderList.includes(txInit.providerString)) {
        await sendSolanaTransaction(txInit)
      } else if (selectedProvider.value === 'IoPay') {
        // await sendIoPayTransaction(txInit)
      } else if (selectedProvider.value === 'Ledger') {
        await sendLedgerTransaction(txInit)
      } else if (selectedProvider.value === 'Trezor') {
        await sendTrezorTransaction(txInit)
      } else {
        throw new Error('Provider selected not yet supported')
      }
    } catch (error) {
      console.error('sendTransaction error: ', error)
    }
  }

  // TODO: Implement this for other providers
  async function setPrimaryWalletAccount() {
    if (!user?.value?.address) {
      alert('Please login first')
    }
    return alert('Not yet implemented for this wallet provider')
    if (ethersProviderList.includes(selectedProvider.value)) {
      const result = await updatePrimaryAddress(primaryAddress.value, selectedProvider.value, selectedAddress.value)
      const { data } = await result.json()
      if (data) {
        primaryAddress.value = data.address
      }
    }
  }

  function setSelectedAddress (address: string) {
    selectedAddress.value = address
  }

  function setSelectedCurrency (currency: Currency) {
    selectedCurrency.value = currency
  }

  function setSelectedProvider (provider: ProviderString) {
    selectedProvider.value = provider
  }

  async function signMessage(message: string) {
    const messageInit: MessageInit = {
      message,
      providerString: selectedProvider.value,
      currency: selectedCurrency.value || ''
    }
    try {
      if (messageInit.providerString === 'WalletConnect') {
        await signWalletConnectMessage(messageInit)
      } else if (ethersProviderList.includes(messageInit.providerString)) {
        await signEthersMessage(messageInit)
      } else if (solanaProviderList.includes(messageInit.providerString)) {
        await signSolanaMessage(messageInit)
      } else if (messageInit.providerString === 'IoPay') {
        // await signIoPayMessage(messageInit)
      } else if (messageInit.providerString === 'Ledger') {
        await signLedgerMessage(messageInit)
      } else if (messageInit.providerString === 'Trezor') {
        await signTrezorMessage(messageInit)
      } else {
        console.log('signMessage not yet supported for this wallet provider')
      }
    } catch (error) {
      console.error(error)
    }
  }

  async function switchNetwork(chainId: string) {
    if (selectedProvider.value === 'MetaMask') {
      switchEthersNetwork('MetaMask', chainId)
    } else if (selectedProvider.value === 'CoinbaseWallet') {
      switchEthersNetwork('CoinbaseWallet', chainId)
    } else {
      alert('Switching networks is only supported for MetaMask and Coinbase Wallet')
    }
  }

  function trimAndLowercaseAddress(address: string) : string {
    return address.trim().toLowerCase()
  }

  return {
    activeWallets,
    amount,
    amountToStake,
    loadingUserWallets,
    primaryAddress,
    selectedAddress,
    selectedCurrency,
    selectedProvider,
    toAddress,
    connectWallet,
    detectCurrencyInProvider,
    logout,
    getUserBalance,
    removeConnectedAccount,
    sendTransaction,
    setPrimaryWalletAccount,
    signMessage,
    switchNetwork
  }
}<|MERGE_RESOLUTION|>--- conflicted
+++ resolved
@@ -77,7 +77,6 @@
   */
   async function connectWallet(provider: ProviderString, currency?: Currency) {
     try { // Sign Up or Login
-<<<<<<< HEAD
       if (!user?.value?.address) {
         const connectedAddress = await getConnectedAddressFromProvider(provider, currency) as string
         const connectedCurrency = await detectCurrencyInProvider(provider) as Currency
@@ -85,16 +84,6 @@
         const userResponse = await getUser()
         if (!userResponse?.error) {
           setUser(userResponse)
-=======
-      if (!loggedIn.value) {
-        loadingUserWallets.value = true
-        const connectedAddress = await getConnectedAddressFromProvider(provider, currency)
-        const connectedCurrency = currency ? currency : await detectCurrencyInProvider(provider) as Currency
-        const loginResponse = await loginWithWallet(provider, connectedAddress, connectedCurrency)
-        if (!loginResponse?.error) {
-          // STEP 2
-          const user = await getUserAccount() // Queries the API for the user's account
->>>>>>> b271c927
           setSelectedProvider(provider)
           setSelectedAddress(connectedAddress)
           setSelectedCurrency(connectedCurrency)
