--- conflicted
+++ resolved
@@ -50,13 +50,7 @@
         const address = await getIoPayAddress()
         setSelectedAccount(address)
       } else if (provider === 'Ledger') {
-<<<<<<< HEAD
         const address = await getLedgerAddress()
-=======
-        const ledger = await getLedgerEthSigner()
-        const { address } = await ledger.getAddress(bip32Path)
-        await ledger.transport.close()
->>>>>>> 0f4f95de
         setSelectedAccount(address)
       } else {
         throw new Error('No provider selected')
