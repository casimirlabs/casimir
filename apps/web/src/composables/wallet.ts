--- conflicted
+++ resolved
@@ -59,6 +59,12 @@
         console.log('No currency selected')
         resolve('No currency selected')
       }) as Promise<string>
+    },
+    'USD': () => {
+      return new Promise((resolve, reject) => {
+        console.log('USD is not yet supported on Ledger')
+        resolve('USD is not yet supported on Ledger')
+      }) as Promise<string>
     }
   }
 
@@ -89,14 +95,9 @@
         loadingUserWallets.value = true
         const connectedAddress = await getConnectedAddress(provider, currency)
         const connectedCurrency = await detectCurrency(provider) as Currency
-<<<<<<< HEAD
         response = await loginWithWallet(provider, connectedAddress, connectedCurrency)
         loadingUserWallets.value = false
         if (!response?.error) {
-=======
-        const response = await loginWithWallet(provider, connectedAddress, connectedCurrency)
-        if (!response?.error) { 
->>>>>>> 3e76b038
           await getUserAccount()
           setSelectedProvider(provider)
           setSelectedAddress(connectedAddress)
@@ -107,13 +108,8 @@
       } else { // Add account
         console.log('already logged in!')
         const connectedAddress = await getConnectedAddress(provider, currency) // TODO: Remove currency from here? Maybe not.
-<<<<<<< HEAD
-        const connectedCurrency = await detectCurrency(provider) as Currency
+        const connectedCurrency = await detectCurrency(provider, currency) as Currency
         response = await addAccount(provider, connectedAddress, connectedCurrency)
-=======
-        const connectedCurrency = await detectCurrency(provider, currency) as Currency
-        const response = await addAccount(provider, connectedAddress, connectedCurrency)
->>>>>>> 3e76b038
         if (!response?.error) {
           setSelectedProvider(provider)
           setSelectedAddress(connectedAddress)
@@ -323,11 +319,7 @@
     toAddress,
     amount,
     amountToStake,
-<<<<<<< HEAD
-    pools,
     loadingUserWallets,
-=======
->>>>>>> 3e76b038
     connectWallet,
     logout,
     setPrimaryWalletAccount,
