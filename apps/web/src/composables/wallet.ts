import { ref } from 'vue'
import { ethers } from 'ethers'
import useEnvironment from '@/composables/environment'
import useLedger from '@/composables/ledger'
import useTrezor from '@/composables/trezor'
import useEthers from '@/composables/ethers'
import useWalletConnect from '@/composables/walletConnect'
import useSolana from '@/composables/solana'
import useSSV from '@/composables/ssv'
import useUsers from '@/composables/users'
import { Account, ProviderString } from '@casimir/types'
import { TransactionInit } from '@/interfaces/TransactionInit'
import { MessageInit } from '@/interfaces/MessageInit'
import { Pool } from '@casimir/types/src/interfaces/Pool'
import { Currency } from '@casimir/types'

const loggedIn = ref(false)
const selectedProvider = ref<ProviderString>('')
const selectedAddress = ref<string>('')
const selectedCurrency = ref<Currency>('')
const primaryAddress = ref('')
const toAddress = ref<string>('2N3Petr4LMH9tRneZCYME9mu33gR5hExvds')
const amount = ref<string>('0.000001')
const amountToStake = ref<string>('0.0')
const pools = ref<Pool[]>([])
<<<<<<< HEAD

=======
const selectedProvider = ref<ProviderString>('MetaMask')
const selectedAccount = ref<string>('Not Active')
const loggedIn = ref(false)
const primaryAccount = ref('')
>>>>>>> 8c25ace1
// Test ethereum send to address : 0xD4e5faa8aD7d499Aa03BDDE2a3116E66bc8F8203
// Test ethereum send to address : 0xd557a5745d4560B24D36A68b52351ffF9c86A212
// Test solana address: 7aVow9eVQjwn7Y4y7tAbPM1pfrE1TzjmJhxcRt8QwX5F
// Test iotex send to address: acc://06da5e904240736b1e21ca6dbbd5f619860803af04ff3d54/acme
// Test bitcoin send to address : 2N3Petr4LMH9tRneZCYME9mu33gR5hExvds

export default function useWallet() {
  const { ethereumURL } = useEnvironment()
  const { ssvManager, getSSVFeePercent } = useSSV()
<<<<<<< HEAD
  const { ethersProviderList, getEthersBrowserSigner, getEthersAddress, getEthersBalance, sendEthersTransaction, signEthersMessage, signupLoginWithEthers, getEthersBrowserProviderSelectedCurrency, switchEthersNetwork } = useEthers()
  const { solanaProviderList, getSolanaAddress, sendSolanaTransaction, signSolanaMessage } = useSolana()
  // const { getIoPayAddress, sendIoPayTransaction, signIoPayMessage } = useIoPay()
  const { getBitcoinLedgerAddress, getEthersLedgerAddress, getEthersLedgerSigner, sendLedgerTransaction, signLedgerMessage } = useLedger()
=======
  const { ethersProviderList, getEthersBrowserSigner, getEthersAddress, sendEthersTransaction, signEthersMessage, loginWithEthers, switchEthersNetwork } = useEthers()
  const { solanaProviderList, getSolanaAddress, sendSolanaTransaction, signSolanaMessage } = useSolana()
  const { getLedgerAddress, getEthersLedgerSigner, sendLedgerTransaction, signLedgerMessage } = useLedger()
>>>>>>> 8c25ace1
  const { getTrezorAddress, getEthersTrezorSigner, sendTrezorTransaction, signTrezorMessage } = useTrezor()
  const { isWalletConnectSigner, getWalletConnectAddress, getEthersWalletConnectSigner, sendWalletConnectTransaction, signWalletConnectMessage } = useWalletConnect()
  const { user, addAccount, removeAccount, updatePrimaryAddress } = useUsers()
  const getLedgerAddress = {
    'BTC': getBitcoinLedgerAddress,
    'ETH': getEthersLedgerAddress,
    'IOTX': () => {
      return new Promise((resolve, reject) => {
        console.log('IOTX is not yet supported on Ledger')
        resolve('IOTX is not yet supported on Ledger')
      }) as Promise<string>
    },
    'SOL': () => {
      return new Promise((resolve, reject) => {
        console.log('SOL is not yet supported on Ledger')
        resolve('SOL is not yet supported on Ledger')
      }) as Promise<string>
    },
    '': () => {
      return new Promise((resolve, reject) => {
        console.log('No currency selected')
        resolve('No currency selected')
      }) as Promise<string>
    }
  }

  const setSelectedProvider = (provider: ProviderString) => {
    selectedProvider.value = provider
  }

  const setSelectedAccount = (address: string) => {
    selectedAddress.value = address
  }

  const setSelectedCurrency = (currency: Currency) => {
    selectedCurrency.value = currency
  }

  async function connectWallet(provider: ProviderString, currency?: Currency) {
    try {
      // Login (retrieve accounts) / sign up OR add account
      if (!selectedAddress.value) {
        const connectedAddress = await getConnectedAddress(provider, currency)
        const connectedCurrency = await detectCurrency(provider) as Currency
        const response = await signupOrLogin(provider, connectedAddress, connectedCurrency)
        if (!response.error) {
          setSelectedProvider(provider)
          setSelectedAccount(connectedAddress)
          setSelectedCurrency(connectedCurrency)
          loggedIn.value = true
          user.value = response.data
          primaryAddress.value = response.data.address
          return response
        }
      } else {
        // Add account if already logged in / signed up
        const connectedAddress = await getConnectedAddress(provider, currency)
        const connectedCurrency = await detectCurrency(provider) as Currency
        const response = await addAccount(provider, connectedAddress, connectedCurrency)
        console.log('add account response in connectWallet in wallet.ts:>> ', response)
        if (!response?.error) {
          setSelectedProvider(provider)
          setSelectedAccount(connectedAddress)
          setSelectedCurrency(connectedCurrency)
          loggedIn.value = true
          user.value = response.data
          primaryAddress.value = response.data.address
        }
      }
    } catch (error) {
      console.error(error)
    }
  }

  async function getConnectedAddress(provider: ProviderString, currency?: Currency) {
    try {
      let address
      setSelectedProvider(provider)
      if (provider === 'WalletConnect') {
        address = await getWalletConnectAddress()
      } else if (ethersProviderList.includes(provider)) {
        address = await getEthersAddress(provider)
      } else if (solanaProviderList.includes(provider)) {
        address = await getSolanaAddress(provider)
      } else if (provider === 'IoPay') {
<<<<<<< HEAD
        // address = await getIoPayAddress()
=======
        const address = await getIoPayAddress()
        // const balance = await getBalance('MetaMask')
        // console.log('balance :>> ', balance)
        // setSelectedAccount(address)
>>>>>>> 8c25ace1
      } else if (provider === 'Ledger') {
        setSelectedCurrency(currency as Currency)
        address = await getLedgerAddress[currency as Currency]()
      } else if (provider === 'Trezor') {
        address = await getTrezorAddress()
      } else {
        throw new Error('No provider selected')
      }
      return address
    } catch (error) {
      console.error(error)
    }
  }

<<<<<<< HEAD
  async function signupOrLogin(provider: ProviderString, address: string, currency: Currency) {
    if (ethersProviderList.includes(provider)) {
      const result = await signupLoginWithEthers(provider, address, currency)
      if (result.error) {
        console.log('result in signupOrLogin in wallet.ts :>> ', result)
        alert('There was an error signing up. Please try again.')
      } 
      return result
    } else {
      // TODO: Implement this for other providers
      console.log('Sign up not yet supported for this wallet provider')
    }
  }

  async function setPrimaryWalletAccount() {
    if (!loggedIn.value) {
      alert('Please login first')
    }
    
    // TODO: Implement this for other providers
    if (ethersProviderList.includes(selectedProvider.value)) {
      const result = await updatePrimaryAddress(primaryAddress.value, selectedProvider.value, selectedAddress.value)
      const resultJSON = await result.json()
      console.log('resultJSON :>> ', resultJSON)
      if (!resultJSON.error) {
        primaryAddress.value = resultJSON.data.address
      }
    }
  }

  async function removeConnectedAccount() {
    if (!loggedIn.value) {
      alert('Please login first')
    }
    if (selectedAddress.value === primaryAddress.value) {
      return alert('Cannot remove primary account')
    } else if (ethersProviderList.includes(selectedProvider.value)) {
      const result = await removeAccount(selectedProvider.value, selectedAddress.value, selectedCurrency.value)
      const json = await result.json()
      if (!json.error) {
        setSelectedAccount(json.data.address)
        json.data.accounts.forEach((account: Account) => {
          if (account.address === selectedAddress.value) {
            setSelectedProvider(account.walletProvider as ProviderString)
            setSelectedCurrency(account.currency as Currency)
          }
        })
      }
    }
  }

  async function detectCurrency(provider: ProviderString) {
    // TODO: Implement this for other providers
    if (ethersProviderList.includes(provider)){
      return await getEthersBrowserProviderSelectedCurrency(provider) as Currency
    } else {
      alert('Currency selection not yet supported for this wallet provider')
    }
  }

  async function getCurrentBalance() {
    // TODO: Implement this for other providers
    if (ethersProviderList.includes(selectedProvider.value)){
      const walletBalance = await getEthersBalance(selectedProvider.value, selectedAddress.value)
      console.log('walletBalance in wei in wallet.ts :>> ', walletBalance)
    return walletBalance
    } else {
      alert('Please select account')
    }
  }
  
=======
>>>>>>> 8c25ace1
  async function switchNetwork(chainId: string) {
    if (selectedProvider.value === 'MetaMask') {
      switchEthersNetwork('MetaMask', chainId)
    } else if (selectedProvider.value === 'CoinbaseWallet') {
      switchEthersNetwork('CoinbaseWallet', chainId)
    } else {
      alert('Switching networks is only supported for MetaMask and Coinbase Wallet')
    }
  }

  async function sendTransaction() {
    const txInit: TransactionInit = {
      from: selectedAddress.value,
      to: toAddress.value,
      value: amount.value,
      providerString: selectedProvider.value,
      currency: selectedCurrency.value || ''
    }

    try {
      if (txInit.providerString === 'WalletConnect') {
        await sendWalletConnectTransaction(txInit)
      } else if (ethersProviderList.includes(txInit.providerString)) {
        await sendEthersTransaction(txInit)
      } else if (solanaProviderList.includes(txInit.providerString)) {
        await sendSolanaTransaction(txInit)
      } else if (selectedProvider.value === 'IoPay') {
        // await sendIoPayTransaction(txInit)
      } else if (selectedProvider.value === 'Ledger') {
        await sendLedgerTransaction(txInit)
      } else if (selectedProvider.value === 'Trezor') {
        await sendTrezorTransaction(txInit)
      } else {
        throw new Error('Provider selected not yet supported')
      }
    } catch (error) {
      console.error('sendTransaction error: ', error)
    }
  }

  async function signMessage(message: string) {
    const messageInit: MessageInit = {
      message,
      providerString: selectedProvider.value,
      currency: selectedCurrency.value || ''
    }
    try {
      if (messageInit.providerString === 'WalletConnect') {
        await signWalletConnectMessage(messageInit)
      } else if (ethersProviderList.includes(messageInit.providerString)) {
        await signEthersMessage(messageInit)
      } else if (solanaProviderList.includes(messageInit.providerString)) {
        await signSolanaMessage(messageInit)
      } else if (messageInit.providerString === 'IoPay') {
        // await signIoPayMessage(messageInit)
      } else if (messageInit.providerString === 'Ledger') {
        await signLedgerMessage(messageInit)
      } else if (messageInit.providerString === 'Trezor') {
        await signTrezorMessage(messageInit)
      } else {
        console.log('signMessage not yet supported for this wallet provider')
      }
    } catch (error) {
      console.error(error)
    }
  }

  // This is the old method; currently used in users.ts so may want to still keep it
  async function getUserBalance(userAddress: string): Promise<ethers.BigNumber> {
    const provider = new ethers.providers.JsonRpcProvider(ethereumURL)
    const result = await provider.getBalance(userAddress)
    console.log('result :>> ', result)
    return result
  }

  async function getUserPools(userAddress: string): Promise<Pool[]> {
    const provider = new ethers.providers.JsonRpcProvider(ethereumURL)
    ssvManager.connect(provider)
    const usersPoolsIds = await ssvManager.getUserPoolIds(userAddress)
    return await Promise.all(usersPoolsIds.map(async (poolId: number) => {
      const { balance, userBalance } = await ssvManager.getPoolUserDetails(poolId, userAddress)
      let pool: Pool = {
        id: poolId,
        rewards: ethers.utils.formatEther(balance.rewards),
        stake: ethers.utils.formatEther(balance.stake),
        userRewards: ethers.utils.formatEther(userBalance.rewards),
        userStake: ethers.utils.formatEther(userBalance.stake)
      }

      const validatorPublicKey = await ssvManager.getPoolValidatorPublicKey(poolId) // Public key bytes (i.e., 0x..)
      if (validatorPublicKey) {

        const response = await fetch(`https://prater.beaconcha.in/api/v1/validator/${validatorPublicKey}`)
        const { data } = await response.json()
        const { status } = data
        const validator = {
          publicKey: validatorPublicKey,
          status: (status.charAt(0).toUpperCase() + status.slice(1)).replace('_status', ''),
          effectiveness: '0%',
          apr: '0%', // See issue #205 https://github.com/consensusnetworks/casimir/issues/205#issuecomment-1338142532
          url: `https://prater.beaconcha.in/validator/${validatorPublicKey}`
        }

        const operatorIds = await ssvManager.getPoolOperatorIds(poolId) // Operator ID uint32[] (i.e., [1, 2, 3, 4])
        const operators = await Promise.all(operatorIds.map(async (operatorId: number) => {
          const response = await fetch(`https://api.ssv.network/api/v1/operators/${operatorId}`)
          const { performance } = await response.json()
          return {
            id: operatorId,
            '24HourPerformance': performance['24h'],
            '30DayPerformance': performance['30d'],
            url: `https://explorer.ssv.network/operators/${operatorId}`
          }
        }))

        pool = {
          ...pool,
          validator,
          operators
        }
      }

      return pool
    }))
  }

  /** Todo accept options (specify contract/protocol i.e., ssv) */
  async function deposit() {

    /** Todo move to ethers.ts: getEthersSigner */
    const signerCreators = {
      'Browser': getEthersBrowserSigner,
      'Ledger': getEthersLedgerSigner,
      'Trezor': getEthersTrezorSigner,
      'WalletConnect': getEthersWalletConnectSigner
    }
    const signerType = ['MetaMask', 'CoinbaseWallet'].includes(selectedProvider.value) ? 'Browser' : selectedProvider.value
    const signerCreator = signerCreators[signerType  as keyof typeof signerCreators]
    let signer = signerCreator(selectedProvider.value)
    if (isWalletConnectSigner(signer)) signer = await signer
    ssvManager.connect(signer as ethers.Signer)
    const feesTotalPercent = await getSSVFeePercent()
    const depositAmount = parseFloat(amountToStake.value) * ((100 + feesTotalPercent) / 100)
    const value = ethers.utils.parseEther(depositAmount.toString())
    const result = await ssvManager.deposit({ value, type: 0 })
    return await result.wait()
  }

  return {
    loggedIn,
    selectedProvider,
    selectedAddress,
    selectedCurrency,
    primaryAddress,
    toAddress,
    amount,
    amountToStake,
    pools,
    connectWallet,
    setPrimaryWalletAccount,
    removeConnectedAccount,
    detectCurrency,
    getCurrentBalance,
    sendTransaction,
    signMessage,
    getUserBalance,
    getUserPools,
<<<<<<< HEAD
    deposit,
=======
>>>>>>> 8c25ace1
    switchNetwork
  }
}<|MERGE_RESOLUTION|>--- conflicted
+++ resolved
@@ -23,14 +23,6 @@
 const amount = ref<string>('0.000001')
 const amountToStake = ref<string>('0.0')
 const pools = ref<Pool[]>([])
-<<<<<<< HEAD
-
-=======
-const selectedProvider = ref<ProviderString>('MetaMask')
-const selectedAccount = ref<string>('Not Active')
-const loggedIn = ref(false)
-const primaryAccount = ref('')
->>>>>>> 8c25ace1
 // Test ethereum send to address : 0xD4e5faa8aD7d499Aa03BDDE2a3116E66bc8F8203
 // Test ethereum send to address : 0xd557a5745d4560B24D36A68b52351ffF9c86A212
 // Test solana address: 7aVow9eVQjwn7Y4y7tAbPM1pfrE1TzjmJhxcRt8QwX5F
@@ -40,16 +32,10 @@
 export default function useWallet() {
   const { ethereumURL } = useEnvironment()
   const { ssvManager, getSSVFeePercent } = useSSV()
-<<<<<<< HEAD
   const { ethersProviderList, getEthersBrowserSigner, getEthersAddress, getEthersBalance, sendEthersTransaction, signEthersMessage, signupLoginWithEthers, getEthersBrowserProviderSelectedCurrency, switchEthersNetwork } = useEthers()
   const { solanaProviderList, getSolanaAddress, sendSolanaTransaction, signSolanaMessage } = useSolana()
   // const { getIoPayAddress, sendIoPayTransaction, signIoPayMessage } = useIoPay()
   const { getBitcoinLedgerAddress, getEthersLedgerAddress, getEthersLedgerSigner, sendLedgerTransaction, signLedgerMessage } = useLedger()
-=======
-  const { ethersProviderList, getEthersBrowserSigner, getEthersAddress, sendEthersTransaction, signEthersMessage, loginWithEthers, switchEthersNetwork } = useEthers()
-  const { solanaProviderList, getSolanaAddress, sendSolanaTransaction, signSolanaMessage } = useSolana()
-  const { getLedgerAddress, getEthersLedgerSigner, sendLedgerTransaction, signLedgerMessage } = useLedger()
->>>>>>> 8c25ace1
   const { getTrezorAddress, getEthersTrezorSigner, sendTrezorTransaction, signTrezorMessage } = useTrezor()
   const { isWalletConnectSigner, getWalletConnectAddress, getEthersWalletConnectSigner, sendWalletConnectTransaction, signWalletConnectMessage } = useWalletConnect()
   const { user, addAccount, removeAccount, updatePrimaryAddress } = useUsers()
@@ -135,14 +121,7 @@
       } else if (solanaProviderList.includes(provider)) {
         address = await getSolanaAddress(provider)
       } else if (provider === 'IoPay') {
-<<<<<<< HEAD
         // address = await getIoPayAddress()
-=======
-        const address = await getIoPayAddress()
-        // const balance = await getBalance('MetaMask')
-        // console.log('balance :>> ', balance)
-        // setSelectedAccount(address)
->>>>>>> 8c25ace1
       } else if (provider === 'Ledger') {
         setSelectedCurrency(currency as Currency)
         address = await getLedgerAddress[currency as Currency]()
@@ -157,7 +136,6 @@
     }
   }
 
-<<<<<<< HEAD
   async function signupOrLogin(provider: ProviderString, address: string, currency: Currency) {
     if (ethersProviderList.includes(provider)) {
       const result = await signupLoginWithEthers(provider, address, currency)
@@ -229,8 +207,6 @@
     }
   }
   
-=======
->>>>>>> 8c25ace1
   async function switchNetwork(chainId: string) {
     if (selectedProvider.value === 'MetaMask') {
       switchEthersNetwork('MetaMask', chainId)
@@ -398,10 +374,7 @@
     signMessage,
     getUserBalance,
     getUserPools,
-<<<<<<< HEAD
     deposit,
-=======
->>>>>>> 8c25ace1
     switchNetwork
   }
 }