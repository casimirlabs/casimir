--- conflicted
+++ resolved
@@ -4,14 +4,9 @@
 import useSolana from '@/composables/solana'
 import useTrezor from '@/composables/trezor'
 import useUsers from '@/composables/users'
-<<<<<<< HEAD
-import { Account, Currency, MessageInit, ProviderString, TransactionInit } from '@casimir/types'
-=======
 import useWalletConnect from '@/composables/walletConnect'
 import { Account, CryptoAddress, Currency, ExistingUserCheck, LoginCredentials, MessageRequest, ProviderString, TransactionRequest } from '@casimir/types'
->>>>>>> 5a0317da
 import * as Session from 'supertokens-web-js/recipe/session'
-import router from './router'
 
 // Test ethereum send from address : 0xd557a5745d4560B24D36A68b52351ffF9c86A212
 // Test ethereum send to address : 0xD4e5faa8aD7d499Aa03BDDE2a3116E66bc8F8203
@@ -305,8 +300,9 @@
       } else {
         return await connectWallet() // sign up or add account
       }
-    } catch (err) {
-      console.error('selectAddress error: ', err)
+    } catch (error: any) {
+      console.error('selectAddress error: ', error)
+      throw new Error(error)
     }
   }
 
@@ -336,7 +332,7 @@
         const trezorAddresses = await getTrezorAddress[currency]() as CryptoAddress[]
         setUserAddresses(trezorAddresses)
       }
-    } catch (error) {
+    } catch (error: any) {
       console.error('There was an error in selectProvider :>> ', error)
       if (error.name === 'TransportStatusError') alert('Please enter your PIN and open the Ethereum application on your device.')
     }
