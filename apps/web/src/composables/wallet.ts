--- conflicted
+++ resolved
@@ -27,14 +27,14 @@
 // Test iotex send to address: acc://06da5e904240736b1e21ca6dbbd5f619860803af04ff3d54/acme
 
 export default function useWallet() {
-<<<<<<< HEAD
-  const { getIoPayAccounts, sendIoPayTransaction } = useIoPay()
-  const { bip32Path, getLedgerEthSigner, sendLedgerTransaction } = useLedger()
-=======
   const { getIoPayAccounts, sendIoPayTransaction, signIoTexMessage } =
     useIoPay()
-  const { bip32Path, getLedgerEthSigner, signMessageWithLedger } = useLedger()
->>>>>>> 7fbafab1
+  const {
+    bip32Path,
+    getLedgerEthSigner,
+    signMessageWithLedger,
+    sendLedgerTransaction,
+  } = useLedger()
   const ethereum: any = window.ethereum
   const availableProviders = ref<BrowserProviders>(
     getBrowserProviders(ethereum)
