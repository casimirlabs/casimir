--- conflicted
+++ resolved
@@ -90,11 +90,8 @@
           setSelectedCurrency(connectedCurrency)
           primaryAddress.value = user?.value?.address as string
         }
-<<<<<<< HEAD
         loadingUserWallets.value = false
         router.push('/')
-=======
->>>>>>> 4e2896fa
       } else { // Add account
         console.log('already logged in')
         const connectedAddress = await getConnectedAddressFromProvider(provider, currency) as string
@@ -115,21 +112,15 @@
             ownerAddress: user?.value?.address.toLowerCase() as string,
             walletProvider: provider
           }
-<<<<<<< HEAD
-          const response = await addAccount(account)
-          router.push('/')
-          // If api query is successful, set the user.value = to the response data (which should be the user)
-          if (!response?.error) {
-=======
           const addAccountResponse = await addAccount(account)
           if (!addAccountResponse?.error) {
             const userResponse = await getUser()
             setUser(userResponse)
->>>>>>> 4e2896fa
             setSelectedProvider(provider)
             setSelectedAddress(connectedAddress)
             setSelectedCurrency(connectedCurrency)
             primaryAddress.value = user?.value?.address as string
+            router.push('/')
           }
         }
       }
