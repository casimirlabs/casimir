@tailwind base;
@tailwind components;
@tailwind utilities;

:root {
font-family: 'OpenSauceOneRegular';
font-synthesis: none;
text-rendering: optimizeLegibility;
-webkit-font-smoothing: antialiased;
-moz-osx-font-smoothing: grayscale;
-webkit-text-size-adjust: 100%;
}

/* scrollbar stuff works for all browsers except firefox... */
::-webkit-scrollbar {
width: 5px;
border-radius: 50%;
}

/* Track */
::-webkit-scrollbar-track {
background: #F2F2F2;
}

/* Handle */
::-webkit-scrollbar-thumb {
background: #8c8c8c;
width: 3px;
border-radius: 5px;
}

/* Handle on hover */
::-webkit-scrollbar-thumb:hover {
background: #555;
}
  
#app {
/* max-width: 1280px;
min-width: 360px;
overflow: auto;
margin: 0 auto; */
height: 100vh;
background: #fff;
}


@layer base {
    /* Base Tags */
    h1{
        font-family: 'OpenSauceOneBlack';
        font-weight: 900;
        font-size: 96px;
        line-height: 120px;
        letter-spacing: -0.025em;
    }
    h2{
        font-family: 'OpenSauceOneBold';
        font-weight: 700;
        font-size: 60px;
        line-height: 75px;
        letter-spacing: -0.015em;
    }
    h3{
        font-family: 'OpenSauceOneMedium';
        font-weight: 500;
        font-size: 48px;
        line-height: 60px;
        letter-spacing: -0.03em;
    }
    h4{
        font-family: 'OpenSauceOneRegular';
        font-weight: 400;
        font-size: 36px;
        line-height: 45px;
        letter-spacing: -0.02em;
    }
    h5{
        font-family: 'OpenSauceOneRegular';
        font-weight: 400;
        font-size: 24px;
        line-height: 30px;
        letter-spacing: -0.02em;
    }
    h6{
        font-family: 'OpenSauceOneRegular';
        font-weight: 400;
        font-size: 16px;
        line-height: 20px;
        letter-spacing: -0.02em;
    }
    .text-body {
        /* h7 */
        font-family: 'OpenSauceOneRegular';
        font-weight: 400;
        font-size: 12px;
        line-height: 16px;
        letter-spacing: -0.02em;
    }
    .text-caption {
        /* h8 */
        font-family: 'OpenSauceOneRegular';
        font-weight: 400;
        font-size: 10px;
        line-height: 12.5px;
        letter-spacing: -0.02em;
    }
}
@layer components {
    .carousel_container{
        width: 100%;
        height: 100%;
        margin: 0 auto;
        overflow: hidden;
        text-align: center;
        display: flex;
        flex-direction: column;
    }
    .carousel_slider {
        height: 100%;
        display: flex;
        overflow-x: scroll;
        scroll-snap-type: x mandatory;
        scroll-behavior: smooth;
        scrollbar-width: none;
    }
    .carousel_slider::-webkit-scrollbar {
        display: none;
    }
    .carousel_slider_item{
        scroll-snap-align: start;
        background-color: #E4E4E7;
        flex-shrink: 0;
        height: 100%;
        justify-content: center;
        position: relative;
        transform: scale(1);
        transform-origin: center center;
        transition: transform .5s;
        width: 100%;
    }

    .carousel__nav {
        padding: 1.25rem .5rem;
    }
      
    .carousel_slider_nav {
        background-color: #ddd;
        border-radius: 50%;
        height: 1.5rem;
        width: 1.5rem;
    }
    .carousel_slider_nav a{
        text-decoration: none;
    }
    
    .carousel_slider_nav:hover,
    .carousel_slider_nav:active {
        background-color: #000;
    }


    .multi_wallet_container{
        display: grid;
        grid-template-columns: 1fr 2fr;
        transition: grid-template-columns 0.5s
    }
    .reverse_multi_wallet_container{
        grid-template-columns: 2fr 1fr;
        transition: grid-template-columns 0.5s
    }
    
    .toggle{
        @apply w-40 h-20 border border-blue_2 rounded-[25px]
        flex items-center px-5;
    }
    .toggle_center {
        @apply w-10 h-10 bg-blue_2 rounded-[25px];
    }
    .connected_wallets_card{
        @apply border border-grey px-15 py-10
        w-[95%] mx-auto mb-15; 
    }
    .connected_wallets_card h6 {
        @apply text-blue_3 font-bold;
    }
    .connected_wallets_card img {
        @apply h-35 w-35;
    }
    .supported_wallet_box {
        @apply border border-grey flex 
        justify-between items-center px-15 py-10
        w-[100%] mx-auto;       
    } 
    .supported_wallet_box:hover {
        @apply border-blue_3;
        box-shadow: 0px 0px 5px rgba(128, 171, 255, 0.25);
    }
    .supported_wallet_box h6 {
        @apply text-blue_3 font-bold;
    }
    .supported_wallet_box img {
        @apply h-35 w-35;
    }
    .staking_nav_item{
        @apply inline-block relative;
    }
    .staking_nav_item .staking_nav_item_bar{
        @apply invisible absolute
        bg-primary h-3 w-[150%] left-[-25%];
        top: calc(100% - 3px);
    } 
    .staking_nav_item:hover .staking_nav_item_bar{
        @apply visible;
    }
    .nav_modal_container{
        @apply inline-block ;
    }
    .nav_modal_container .nav_modal {
        @apply invisible absolute
        top-70 border-b-2 border-b-grey_2
        left-[0px] w-[100vw] pt-20 bg-white z-[100];
    }
    .nav_modal_container:hover .nav_modal{
        @apply visible;
    }
    /* TD: Fix tooltip locations... for some reason not working... */
    .tooltip{
        @apply relative inline-block;
    }
    .tooltip .tooltip_text {
        @apply invisible bg-black text-white
        text-center px-12 py-8 z-10;
    }
    .tooltip:hover .tooltip_text {
        @apply visible;
    }
    .tooltip_topleft{
        @apply absolute w-max
        top-[-185%] left-[-90%];
    }
    .tooltip_topleft::after {
        content: " ";
        position: absolute;
        top: 100%;
        right: calc(5px);
        margin-left: -5px;
        border-width: 5px;
        border-style: solid;
        border-color: black transparent transparent transparent;
    }
    .tooltip_topcenter{
        @apply absolute w-full;
        top: calc(-100% - 10px);
    }
    .tooltip_topcenter::after {
        content: " ";
        position: absolute;
        top: 100%;
        left: calc(50%);
        margin-left: -5px;
        border-width: 5px;
        border-style: solid;
        border-color: black transparent transparent transparent;
    }
    .tooltip_topright{
        @apply absolute w-max
        top-[-185%] left-[85%];
    }
    .tooltip_topright::after {
        content: " ";
        position: absolute;
        top: 100%;
        left: calc(10px);
        margin-left: -5px;
        border-width: 5px;
        border-style: solid;
        border-color: black transparent transparent transparent;
    }
    .tooltip_middleleft{
        @apply absolute w-max;
        top: calc(-25% - 4px);
        right: calc(100% + 10px);
    }
    .tooltip_middleleft::after {
        content: " ";
        position: absolute;
        top: calc(50% - 3px); 
        left: calc(100% + 5px);
        rotate: -90deg;
        margin-left: -5px;
        border-width: 5px;
        border-style: solid;
        border-color: black transparent transparent transparent;
    }
    .tooltip_middleright{
        @apply absolute w-max;
        top: calc(25% - 4px);
        left: calc(100% + 10px);
    }
    .tooltip_middleright::after {
        content: " ";
        position: absolute;
        top: calc(45% - 3px); 
        right: calc(100% );
        rotate: 90deg;
        margin-left: -5px;
        border-width: 5px;
        border-style: solid;
        border-color: black transparent transparent transparent;
    }
    .tooltip_bottomleft{
        @apply absolute w-max;
        top: calc(100% + 10px);
        right: calc(100% - 20px);
    }
    .tooltip_bottomleft::after {
        content: " ";
        position: absolute;
        bottom: 100%; 
        right: calc(5px);
        rotate: 180deg;
        margin-left: -5px;
        border-width: 5px;
        border-style: solid;
        border-color: black transparent transparent transparent;
    }
    .tooltip_bottomcenter{
        @apply absolute w-max mx-auto;
        top: calc(100% + 10px);
        left: 50%;
        transform: translate(-50%, 0);
    }
    .tooltip_bottomcenter::after {
        content: " ";
        position: absolute;
        bottom: 100%; 
        left: calc(50%);
        rotate: 180deg;
        margin-left: -5px;
        border-width: 5px;
        border-style: solid;
        border-color: black transparent transparent transparent;
    }
    .tooltip_bottomright{
        @apply absolute w-max;
        top: calc(100% + 10px);
        left: calc(100% - 20px);
    }
    .tooltip_bottomright::after {
        content: " ";
        position: absolute;
        bottom: 100%; 
        left: calc(10px);
        rotate: 180deg;
        margin-left: -5px;
        border-width: 5px;
        border-style: solid;
        border-color: black transparent transparent transparent;
    }
    .slider {
        @apply flex items-center justify-between gap-[20px];
    }
    .slider input[type="range"] {
        width: calc(100% - 250px);
        height: 2px;
        background: #d9d9d9;
        border: none;
        outline: none;
    }
    .slider input[type="range"]::-webkit-slider-thumb {
        cursor: pointer;
    }
    .pill_primary{
        @apply py-[6px] px-[12px]
        bg-[#EAF1FF] text-primary 
        border border-primary border-[0.25px]
        rounded-[100px] text-body font-bold text-center
        flex items-center;
    }
    .btn_primary {
        @apply  flex  flex-row  items-center 
        justify-center px-[24px]  py-[12px] 
        gap-[10px] bg-primary  text-white
        hover:bg-blue_7 disabled:bg-blue_2
        disabled:text-grey_6;
    }
    .btn_text {
        @apply  flex  flex-row  items-center 
        justify-center text-caption
        gap-[10px] text-primary 
        hover:text-blue_7
        disabled:text-grey_6;
    }
    .modal {
        display: block; 
        position: absolute; 
        z-index: 1; 
        left: -50px;
        top: -25px;
        width: calc(100% + 98px);
        height: calc(100vh + 1px);
        overflow: auto; 
        background-color: rgb(0,0,0); 
        background-color: rgba(0, 0, 0, 0.8);
    }
    .modal-content {
        background-color: #fff;
        padding: 20px 30px;
        border: 1px solid #888;
        width: 100vw;
    }
}
@layer utilities {
    .two_thirds_one_third_grid_to_full{
        display: grid;
        grid-template-columns: 2fr 1fr;
        grid-template-rows: 1fr;
        transition: grid-template-columns 10.5s;
    }
    .reverse_two_thirds_one_third_grid_to_full{
        grid-template-columns: 1fr;
    }
    .loading {
        background: linear-gradient(50deg, 
        #80ABFF,#4D89FF, #0D5FFF, #0D5FFF,#4D89FF, #80ABFF);
        animation: movingBackground 2s ease infinite;
        background-size: 200%;
    }
    .loading_grey {
        background: linear-gradient(110deg, #ececec 8%, #f5f5f5 18%, #ececec 33%);
        animation: 2s shine linear infinite;
        background-size: 200%;
    }
    @keyframes shine {
        to {
            background-position-x: -200%;
        }
    }
    @keyframes movingBackground {
        0% {
            background-position: 0% 50%;
        }
        50% {
            background-position: 100% 50%;
        }
        0% {
            background-position: 0% 50%;
        }
    }
    .side-nav-container {
        @apply 
        w-sidebar-closed 
        hover:w-sidebar-open 
        max-w-[300px]
        slowExpand 
        bg-blue_10 
        py-marginsY 
        table ;
    }
    .nav-imgs {
        @apply h-[20px] mb-[30px] ml-[5px];
    }
    .side-nav-tabs {
        @apply 
        overflow-hidden
        py-[12px] 
        pl-gutter
        flex
        mb-gutter 
        cursor-pointer;
    }
    .side-nav-tabs:hover {
        @apply bg-blue_7;
    }
    .side-nav-tabs i{
        @apply  
        inline-block 
        text-[24px] 
        table-cell 
        align-middle
        ml-[5px] mr-gutter;
    }
    .side-nav-tabs-selected {
        @apply bg-blue_5 text-white;
    }
    .slowExpand {
        transition: 0.5s all ease-in-out;
    }
    .slowExpandText {
        display: inline-block;
        vertical-align: bottom;
        overflow: hidden;
        animation: slowNavBarText 1.5s ease forwards;
    }
    @keyframes slowNavBarText {
        from {
          max-width: 0.5rem;
        }
        /* Based on side bar width */
        to {
          max-width: 300px;
        }
    }
<<<<<<< HEAD
}


/* Charts */


#line_chart svg {
    /* display: block;
    margin-top: auto;
    margin-bottom: auto; */
    width: 100%;
    height: 100%;
}
  .axis {
    font-family: 'OpenSauceOneRegular';
    font-weight: 100;
    font-size: 8px;
    line-height: 12.5px;
    letter-spacing: -0.02em;
    stroke: #8C8C8C;
  }
  
  .axis path, .axis line {
    fill: none;
    stroke: #D9D9D9;
    stroke-width: 2px;
    shape-rendering: crispEdges;

  }
  
  .overlay {
    fill: none;
    pointer-events: all;
  }
  
  .focus circle {
    fill: #80ABFF;
    stroke: #D9D9D9;
    stroke-width: 1px;
  }
    
  .hover-line {
    stroke: #D9D9D9;
    stroke-width: 2px;
    stroke-dasharray: 3,3;
  }
  
  #selections .col-md-4 {
    padding-top: 10px;
    padding-bottom: 10px;
  }

  .line {
    fill: none;
    stroke-width: 1px;
    /* stroke: #80ABFF; */
  }

  /*  */

  svg {
	margin-left: auto;
    margin-right: auto;
    display: block;
}

.arc text {
  font: 10px sans-serif;
  text-anchor: middle;
}

.arc path {
  stroke: #fff;
}
  
  
=======
}
>>>>>>> 74baaa63
<|MERGE_RESOLUTION|>--- conflicted
+++ resolved
@@ -501,7 +501,6 @@
           max-width: 300px;
         }
     }
-<<<<<<< HEAD
 }
 
 
@@ -577,7 +576,4 @@
   stroke: #fff;
 }
   
-  
-=======
-}
->>>>>>> 74baaa63
+  