--- conflicted
+++ resolved
@@ -328,7 +328,6 @@
                 Select Provider
               </h6>
               <div class="flex flex-wrap justify-around gap-[20px] w-full mt-[20px]">
-<<<<<<< HEAD
                 <button
                   v-for="walletProvider in activeWallets"
                   :key="walletProvider"
@@ -340,13 +339,6 @@
                     :alt="`${walletProvider} logo`"
                     class="w-[32px] h-[32px] rounded-[999px] mb-[10px]"
                   >
-=======
-                <button v-for="wallet in activeWallets" :key="wallet"
-                  class="w-[140px] h-[100px] border flex flex-col justify-center items-center rounded-[8px]"
-                  @click="selectProvider(wallet, 'ETH'), authFlowCardNumber = 2, selectedProvider = wallet">
-                  <img :src="`/${wallet.toLowerCase()}.svg`" :alt="`${wallet} logo`"
-                    class="w-[32px] h-[32px] rounded-[999px] mb-[10px]">
->>>>>>> bd08cc38
                   <h6>
                     {{ walletProvider }}
                   </h6>
@@ -370,7 +362,6 @@
                 </h6>
               </div>
               <div v-else>
-<<<<<<< HEAD
                 <button
                   v-for="(act, pathIndex) in walletProviderAddresses"
                   :key="act.address"
@@ -378,11 +369,6 @@
                   :disable="checkIfAddressIsUsed(act)"
                   @click="selectAddress(trimAndLowercaseAddress(act.address), pathIndex), openWalletsModal = false, authFlowCardNumber = 1"
                 >
-=======
-                <button v-for="act in walletProviderAddresses" :key="act.address"
-                  class="w-full border rounded-[8px] px-[10px] py-[15px] flex flex-wrap gap-[10px] text-center items-center justify-between hover:border-blue_3 mb-[10px]"
-                  :disable="checkIfAddressIsUsed(act)" @click="selectAddress(act.address)">
->>>>>>> bd08cc38
                   <div>
                     {{ convertString(act.address) }}
                   </div>
