<script lang="ts" setup>
import { ref, onMounted, onUnmounted } from 'vue'
import Carousel from '@/components/Carousel.vue'
import Slide from '@/components/Slide.vue'
import router from '@/composables/router'
import VueFeather from 'vue-feather'
import useFormat from '@/composables/format'
import useScreenDimensions from '@/composables/screenDimensions'
import useUser from '@/composables/users'
<<<<<<< HEAD
import useWalletConnectV2 from '@/composables/walletConnectV2'
const { getEthersWalletConnectSignerV2 } = useWalletConnectV2()

async function func() {
  await getEthersWalletConnectSignerV2()
}
=======
import useWallet from '@/composables/wallet'
>>>>>>> 47a8db59

const authFlowCardNumber = ref(1)
const selectedProivder = ref(null as null | string)
const termsCheckbox = ref(true)

const openRouterMenu = ref(false)

const { convertString } = useFormat()

const {
  screenWidth
} = useScreenDimensions()

const  {
  activeWallets,
  walletProviderAddresses,
  logout,
  selectAddress,
  selectProvider,
} = useWallet()

const { user } = useUser()

const show_setting_modal = ref(false)
const openWalletConnect = ref(false)

const handleOutsideClick = (event: any) => {
  const setting_modal = document.getElementById('setting_modal')
  const setting_modal_button = document.getElementById('setting_modal_button')
  if(setting_modal && setting_modal_button){
    if(show_setting_modal.value) {
      if(!setting_modal.contains(event.target)) {
        show_setting_modal.value = false
      }
    } else {
      if(setting_modal_button.contains(event.target)) {
        show_setting_modal.value = true
      }
    }
  }

  const connect_wallet_container = document.getElementById('connect_wallet_container')
  const connect_wallet_card = document.getElementById('connect_wallet_card')
  if(connect_wallet_container && connect_wallet_card){
    if(openWalletConnect.value && connect_wallet_container.contains(event.target) && !connect_wallet_card.contains(event.target)) {
      openWalletConnect.value = false
      authFlowCardNumber.value = 1
    }
  }
}

onMounted(() => {
  window.addEventListener('click', handleOutsideClick)
})

onUnmounted(() =>{
  window.removeEventListener('click', handleOutsideClick)
})


</script>

<template>
  <div class="min-w-[360px]">
    <!-- Huge button -->
    <button
      class="absolute top-0 right-0 w-[60px] h-[60px] bg-white rounded-[8px] flex justify-center items-center"
      style="z-index: 10;"
      @click="func"
    >
      GetWalletConnectEthersSigner
    </button>
    <div :class="openWalletConnect? 'flex flex-col h-screen' : ''">
      <div
        class="px-[60px] 800s:px-[5%]  pt-[17px] pb-[19px] flex flex-wrap gap-[20px] justify-between items-center bg-black relative"
        :class="openWalletConnect? 'pr-[75px]' : ''"
      >
        <img
          src="/casimir.svg"
          alt="Casimir Logo"
          class="w-[21px]"
        >

        <div
          v-if="screenWidth >= 450"
          class="flex flex-wrap items-center gap-50 h-full"
        >
          <router-link
            to="/"
            class="nav_items"
            :class="router.currentRoute.value.fullPath === '/'? 'nav_items_active' : ''"
          >
            Overview
          </router-link>
          <router-link
            to="/operator"
            class="nav_items"
            :class="router.currentRoute.value.fullPath === '/operator'? 'nav_items_active' : ''"
          >
            Operator
          </router-link>
        </div>

        <div
          v-else
          class="nav_items nav_items_active relative"
        >
          <button
            class="flex items-center gap-[10px]"
            @click="openRouterMenu = true"
          >
            {{ router.currentRoute.value.fullPath === '/'? 'Overview' : router.currentRoute.value.fullPath === '/operator'? 'Operator' : router.currentRoute.value.fullPath }}
            <vue-feather
              type="chevron-down"
              class="icon w-[13px] h-min"
            />
          </button>

          <div
            v-if="openRouterMenu"
            class="absolute top-[160%] left-0 bg-white rounded-[3px] text-black pb-[15px]
            flex flex-col gap-[10px] z-[4]"
          >
            <div 
              class="flex items-center justify-between px-[15px] py-[5px] border-b"
            >
              Routes
              <button 
                @click="openRouterMenu = false"
              >
                <vue-feather
                  type="x"
                  class="icon w-[13px] mt-[3px] hover:text-grey_3"
                />
              </button>
            </div>
            <router-link
              to="/"
              class="flex items-center gap-[10px] px-[15px] py-[5px] hover:bg-grey_1"
              @click="openRouterMenu = false"
            >
              Overview

              <vue-feather
                type="chevron-right"
                class="icon w-[13px] h-min"
              />
            </router-link>
            <router-link
              to="/operator"
              class="flex items-center gap-[10px] px-[15px] py-[5px] hover:bg-grey_1"
              @click="openRouterMenu = false"
            >
              Operator

              <vue-feather
                type="chevron-right"
                class="icon w-[13px] h-min"
              />
            </router-link>
          </div>
        </div>

        <div class="flex items-center justify-between gap-[45px] 600s:gap-[10px] text-white">
          <button
            id="setting_modal_button"
          >
            <vue-feather
              type="settings"
              size="36"
              class="icon w-[19px] h-min"
            />
          </button>

          <div class="connect_wallet_gradient">
            <button
              class="connect_wallet flex justify-between items-center gap-[8px] whitespace-nowrap"
              @click="openWalletConnect = true"
            >
              Connect Wallet
            </button>
          </div>
        </div>

        <div
          v-show="show_setting_modal"
          id="setting_modal"
          class="absolute right-[60px] 800s:right-[5%] bg-white top-[80%] w-[200px] setting_modal"
        >
          <button class="border-b border-[#EAECF0] flex items-center px-[16px] py-[10px] gap-[12px] w-full">
            <vue-feather
              type="user"
              size="36"
              class="icon w-[17px] h-min"
            />
            
            <span>
              Account
            </span>
          </button>
          <!--<button class="flex items-center px-[16px] py-[10px] gap-[12px] w-full">
            <vue-feather
              type="layers"
              size="36"
              class="icon w-[17px] h-min"
            />
            <span>
              Chanelog
            </span>
          </button>
          <button class="flex items-center px-[16px] py-[10px] gap-[12px] w-full">
            <vue-feather
              type="help-circle"
              size="36"
              class="icon w-[17px] h-min"
            />
            <span>
              Support
            </span>
          </button>
          <button class="flex items-center px-[16px] py-[10px] gap-[12px] w-full">
            <vue-feather
              type="code"
              size="36"
              class="icon w-[17px] h-min"
            />
            <span>
              API
            </span>
          </button> -->
          <button
            class="border-t border-[#EAECF0] flex items-center px-[16px] py-[10px] gap-[12px] w-full"
            :disabled="!user"
            @click="logout"
          >
            <vue-feather
              type="log-out"
              size="36"
              class="icon w-[17px] h-min"
            />
            <span>
              Log out
            </span>
          </button>
        </div>
      </div>

      <div
        class="relative text-black"
        :class="openWalletConnect? 'overflow-hidden pr-[15px]' : ''"
      >
        <slot />
        <div
          class="bg-black h-[207px] w-full absolute top-0 left-0"
          style="z-index: -1;"
        />

        <div class="bg-black w-full h-[67px] mt-[160px]" />
      </div>
    </div>

    <div
      v-show="openWalletConnect"
      id="connect_wallet_container"
      class="w-full h-full bg-[#121212]/[0.23] fixed 
      z-[20] top-0 left-0 flex items-center justify-center"
    >
      <div 
        id="connect_wallet_card"
        class="800s:max-w-[80%] max-w-[580px] w-full flex max-h-[450px] h-full overflow-hidden"
      >
        <Carousel
          v-slot="{currentSlide}"
          :current-slide="authFlowCardNumber"
          class="w-full h-full relative overflow-hidden"
        >
          <Slide class="w-full h-full ">
            <div
              v-show="currentSlide === 1"
              class="absolute top-0 left-0 w-full h-full bg-white card px-[50px] py-[25px]"
            >
              <h6 class="nav_items">
                Select Provider
              </h6>
              <div class="flex flex-wrap justify-around gap-[20px] w-full mt-[20px]">
                <button
                  v-for="wallet in activeWallets"
                  :key="wallet"
                  class="w-[140px] h-[100px] border flex flex-col justify-center items-center rounded-[8px]"
                  @click="selectProvider(wallet, 'ETH'), authFlowCardNumber = 2, selectedProivder = wallet"
                >
                  <img
                    :src="`/${wallet.toLowerCase()}.svg`"
                    :alt="`${wallet} logo`"
                    class="w-[32px] h-[32px] rounded-[999px] mb-[10px]"
                  >
                  <h6>
                    {{ wallet }}
                  </h6>
                </button>
              </div> 
            </div>
          </Slide>
          <Slide class="w-full h-full ">
            <div
              v-show="currentSlide === 2"
              class="absolute top-0 left-0 w-full h-full bg-white card px-[50px] py-[25px]"
            >
              <h6 class="nav_items flex items-center mb-[20px]">
                <button @click="authFlowCardNumber = 1, selectedProivder = null">
                  <vue-feather
                    type="chevron-left"
                    size=""
                    class="icon w-[20px] h-min text-primary hover:text-blue_3 mr-[10px] mt-[5px]"
                  />
                </button>
                Select Address
              </h6>
              <div
                v-if="walletProviderAddresses.length === 0"
                class="flex items-center justify-center h-[90%]"
              >
                <h6 class="nav_items">
                  Waiting on {{ selectedProivder }}...
                </h6>
              </div>
              <div v-else>
                <!-- Not needed since its the same on the staking component -->
                <!-- <div class="my-[20px] px-[10px] nav_items">
                  <input
                    v-model="termsCheckbox"
                    type="checkbox"
                    class="mr-[5px]"
                  > By connecting my address, I certify that I have read and accept the updated 
                  <button class="text-primary hover:text-blue_3">
                    Terms of Service
                  </button>.
                </div>  -->
                <button
                  v-for="act in walletProviderAddresses"
                  :key="act.address"
                  class="w-full border rounded-[8px] px-[10px] py-[15px] flex flex-wrap gap-[10px] text-center items-center justify-between hover:border-blue_3 mb-[10px]"
                  @click="selectAddress(act.address), openWalletConnect = false, authFlowCardNumber = 1"
                >
                  <div>
                    {{ convertString(act.address) }}
                  </div>
                  <div>
                    {{ parseFloat(parseFloat(act.balance).toFixed(2)) }} ETH
                  </div>
                </button>
              </div>
            </div>
          </Slide>
        </Carousel>
      </div>
    </div>
  </div>
</template>

<style scoped>
.card{
  background: #FFFFFF;
  border: 1px solid #D0D5DD;
  box-shadow: 0px 12px 16px -4px rgba(16, 24, 40, 0.04);
  border-radius: 8px;
}
.setting_modal{
  background: #FFFFFF;
  border: 1px solid #F2F4F7;
  box-shadow: 0px 12px 16px -4px rgba(16, 24, 40, 0.08), 0px 4px 6px -2px rgba(16, 24, 40, 0.03);
  border-radius: 8px;
  z-index: 10;
  font-family: 'IBM Plex Sans';
  font-style: normal;
  font-weight: 400;
  font-size: 14px;
  line-height: 20px;
  color: #344054;
}
.nav_items{
  font-family: 'IBM Plex Sans';
  font-style: normal;
  font-weight: 500;
  font-size: 13px;
  line-height: 17px;
  letter-spacing: -0.01em;
  color: #ABABAB;
}
.nav_items_active{
  color: #FFFFFF;
}
.card_input{
  background: #FFFFFF;
  border: 1px solid #D0D5DD;
  box-shadow: 0px 1px 2px rgba(16, 24, 40, 0.05);
  border-radius: 8px;
  display: flex;
  align-items: center;
  justify-content: space-between;
  padding: 14px 10px;

  font-family: 'IBM Plex Sans';
  font-style: normal;
  font-weight: 500;
  font-size: 14px;
  line-height: 24px;
  letter-spacing: -0.01em;
  color: #101828;
}


.connect_wallet_gradient{
  background: linear-gradient(101.44deg, rgba(23, 22, 22, 0.2) 9.24%, rgba(0, 0, 0, 0) 65.23%),
              linear-gradient(0deg, #484848, #484848),
              linear-gradient(298.92deg, rgba(131, 131, 131, 0.2) 7.46%, rgba(0, 0, 0, 0) 61.96%),
              linear-gradient(282.67deg, rgba(255, 252, 252, 0.2) -1.18%, rgba(0, 0, 0, 0.2) 55.48%);
  padding: 1px;
  border-radius: 8px;
}
.connect_wallet{
  padding: 0px 14px;
  filter: drop-shadow(0px 1px 2px rgba(16, 24, 40, 0.05));
  border-radius: 8px;
  font-family: 'IBM Plex Sans';
  font-style: normal;
  font-weight: 500;
  font-size: 14px;
  line-height: 20px;
  color: #FFFFFF;
  background: black;
  height: 36px;
}

</style><|MERGE_RESOLUTION|>--- conflicted
+++ resolved
@@ -7,16 +7,13 @@
 import useFormat from '@/composables/format'
 import useScreenDimensions from '@/composables/screenDimensions'
 import useUser from '@/composables/users'
-<<<<<<< HEAD
 import useWalletConnectV2 from '@/composables/walletConnectV2'
 const { getEthersWalletConnectSignerV2 } = useWalletConnectV2()
 
 async function func() {
   await getEthersWalletConnectSignerV2()
 }
-=======
 import useWallet from '@/composables/wallet'
->>>>>>> 47a8db59
 
 const authFlowCardNumber = ref(1)
 const selectedProivder = ref(null as null | string)
