<script lang="ts" setup>
import LineChartJS from '@/components/charts/LineChartJS.vue'
import { ref, watch} from 'vue'
import useContracts from '@/composables/contracts'
import useUsers from '@/composables/users'

<<<<<<< HEAD
import { ProviderString } from '@casimir/types'

const { currentStaked, stakingRewards, totalDeposited } = useContracts()
=======
const { currentStaked, stakingRewards, totalWalletBalance } = useContracts()
>>>>>>> 9bda3f04
const { user, getUserAnalytics, userAnalytics } = useUsers()

const chardId = ref('cross_provider_chart')
const selectedTimeframe = ref('historical')

const chartData = ref({} as any)

const getAccountColor = (address: string) => {
  const walletProvider = user.value?.accounts.find( item =>  item.address === address)?.walletProvider as ProviderString

  switch (walletProvider){
    case 'MetaMask':
      return '#F6851B'
    case 'CoinbaseWallet':
      return '#3773F5'
    case 'WalletConnect':
      return '#3396FF'
    case 'Trezor':
      return '#00854D'
    case 'Ledger':
      return '#D4A0FF'
    case 'IoPay':
      return '#00D7C7'
  }
    
}

const setMockData = () => {
  let labels
  let data = []
  switch (selectedTimeframe.value) {
    case '1 month':
      labels = userAnalytics.value.oneMonth.labels
      data = userAnalytics.value.oneMonth.data
      break
    case '6 months':
      labels = userAnalytics.value.sixMonth.labels
      data = userAnalytics.value.sixMonth.data
      break
    case '12 months':
      labels = userAnalytics.value.oneYear.labels
      data = userAnalytics.value.oneYear.data
      break
    case 'historical':
      labels = userAnalytics.value.historical.labels
      data = userAnalytics.value.historical.data
      break
    
    default:
      break
  }

  chartData.value = {
    labels : labels,
    datasets : data.map((item: any) => {
      return {
        data : item.walletBalance,
        label : item.walletAddress,
        borderColor : getAccountColor(item.walletAddress),
        fill: true,
        backgroundColor: item.walletAddress === user.value?.address? getAccountColor(item.walletAddress) : null,
        pointRadius: 0,
        tension: 0.1
      }
    })
  }
}

watch(user, async () => {
    if (user.value?.id) {
      await getUserAnalytics()
      setMockData()
    }
})

watch(selectedTimeframe, () => {
  setMockData()
})
</script>

<template>
  <div class="card_container px-[32px] pt-[31px] pb-[77px] text-black  whitespace-nowrap">
    <div class="flex flex-wrap justify-between mb-[52px]">
      <div>
        <h6 class="blance_title mb-[15px]">
          Total Balance Across Connected Wallets
        </h6>
        <div class="flex items-center gap-[12px]">
          <h5 class="blance_amount">
            {{ totalWalletBalance.usd }}
          </h5>
          <span class="blance_exchange">
            {{ totalWalletBalance.exchange }}
          </span>
        </div>
      </div>
      <div class="">
        <h6 class="blance_title mb-[15px]">
          Currently Staked
        </h6>
        <div class="flex items-center gap-[12px]">
          <h5 class="blance_amount">
            {{ currentStaked.usd }}
          </h5>
          <span class="blance_exchange">
            {{ currentStaked.exchange }}
          </span>
        </div>
      </div>
      <div>
        <h6 class="blance_title mb-[15px]">
          All Time Staking Rewards Earned
        </h6>
        <div class="flex items-center gap-[12px]">
          <h5 class="blance_amount">
            {{ stakingRewards.usd }}
          </h5>
          <span class="blance_exchange">
            {{ stakingRewards.exchange }}
          </span>
        </div>
      </div>
    </div>
    <div class="flex flex-wrap gap-[20px] justify-between items-start">
      <div>
        <h6 class="card_title">
          Ethereum Balance
        </h6>
        <div class="flex flex-wrap items-center gap-[22px]">
          <div
            v-for="item in chartData.datasets"
            :key="item"
            class="flex gap-[10px] items-center"
          >
            <div
              class="w-[9px] h-[9px] rounded-[999px]"
              :style="`background: ${item.borderColor};`"
            />
            <span class="legent_label">
              {{ item.label }} 
            </span>
          </div>
        </div>
      </div>
      <div class="border border-[#D0D5DD] rounded-[8px] overflow-hidden">
        <button
          class="timeframe_button"
          :class="selectedTimeframe === '1 month'? 'bg-[#F3F3F3]' : ''"
          @click="selectedTimeframe = '1 month'"
        >
          1 month
        </button>
        <button
          class="timeframe_button border-x border-x-[#D0D5DD]"
          :class="selectedTimeframe === '6 months'? 'bg-[#F3F3F3]' : ''"
          @click="selectedTimeframe = '6 months'"
        >
          6 months
        </button>
        <button
          class="timeframe_button border-r border-r-[#D0D5DD]"
          :class="selectedTimeframe === '12 months'? 'bg-[#F3F3F3]' : ''"
          @click="selectedTimeframe = '12 months'"
        >
          12 months
        </button>
        <button
          class="timeframe_button"
          :class="selectedTimeframe === 'historical'? 'bg-[#F3F3F3]' : ''"
          @click="selectedTimeframe = 'historical'"
        >
          historical
        </button>
      </div>
    </div>
    <hr class="w-full bg-[#EAECF0] mt-[20px] mb-[24px]">
    <div class="flex justify-between items-center gap-[4px]">
      <div class="chart_y_label w-[18px]">
        Value (USD)
      </div>
      <div
        :id="'line_chart_container_cross_provider_chart'" 
        class="w-full h-[240px]"
      >
        <LineChartJS
          :id="chardId"
          :legend="false"
          :x-grid-lines="false"
          :y-grid-lines="true"
          :data="chartData"
          :gradient="true"
        />
      </div>
    </div>
  </div>
</template>

<style scoped>
.blance_exchange{
  font-family: 'IBM Plex Sans';
  font-style: normal;
  font-weight: 400;
  font-size: 16px;
  letter-spacing: -0.01em;
  color: #7D8398;
  @media (max-width: 1210px) {
    font-size: 14px;
  };
  @media (max-width: 1100px) {
    font-size: 12px;
  };
}
.blance_amount{
  font-family: 'IBM Plex Sans';
  font-style: normal;
  font-weight: 500;
  font-size: 28px;
  color: #344054;
  @media (max-width: 1210px) {
    font-size: 24px;
  };
  @media (max-width: 1100px) {
    font-size: 22px;
  };
}
.blance_title{
  font-family: 'IBM Plex Sans';
  font-style: normal;
  font-weight: 500;
  font-size: 14px;
  line-height: 20px;
  letter-spacing: -0.01em;
  color: #667085;
  @media (max-width: 1210px) {
    font-size: 12px;
    line-height: 18px;
  };
  @media (max-width: 1100px) {
    font-size: 10px;
    line-height: 16px;
  };
}
.chart_y_label{
    font-family: 'IBM Plex Sans';
    font-style: normal;
    font-weight: 400;
    font-size: 12px;
    line-height: 18px;
    text-align: center;
    color: #667085;
    transform: rotate(-90deg);
    white-space: nowrap;
}
.timeframe_button{
    font-family: 'IBM Plex Sans';
    font-style: normal;
    font-weight: 500;
    font-size: 10px;
    line-height: 20px;
    color: #344054;
    padding: 5px 10px;
}
.legent_label{
    font-family: 'IBM Plex Sans';
    font-style: normal;
    font-weight: 500;
    font-size: 11px;
    line-height: 20px;
    color: #8B8B8B;
}
.card_container{
    width: 100%;
    height: 100%;
    box-sizing: border-box;
    background: #FFFFFF;
    border: 1px solid #D0D5DD;
    box-shadow: 0px 12px 16px -4px rgba(16, 24, 40, 0.04);
    border-radius: 3px;
}

.card_title{
    font-family: 'IBM Plex Sans';
    font-style: normal;
    font-weight: 500;
    font-size: 18px;
    line-height: 28px;
    color: #101828;
    @media (max-width: 1200px) {
      font-size: 14px;
    };
}
</style><|MERGE_RESOLUTION|>--- conflicted
+++ resolved
@@ -4,13 +4,9 @@
 import useContracts from '@/composables/contracts'
 import useUsers from '@/composables/users'
 
-<<<<<<< HEAD
 import { ProviderString } from '@casimir/types'
 
-const { currentStaked, stakingRewards, totalDeposited } = useContracts()
-=======
 const { currentStaked, stakingRewards, totalWalletBalance } = useContracts()
->>>>>>> 9bda3f04
 const { user, getUserAnalytics, userAnalytics } = useUsers()
 
 const chardId = ref('cross_provider_chart')
