--- conflicted
+++ resolved
@@ -361,81 +361,29 @@
             List of transactions by wallet and staking actions
           </div>
         </div>
-<<<<<<< HEAD
 
         <div class="flex flex-wrap gap-[20px] justify-betwee items-center ">
           <div class="grouped_buttons flex flex-nowrap overflow-hidden w-[261px]">
-            <button class="timeframe_button" :class="tableView === 'Wallets' ? 'bg-[#F3F3F3]' : 'bg-[#FFFFFF]'"
-              @click="tableView = 'Wallets', selectedHeader = 'wallet_provider', checkedItems = [], selectedOrientation = 'ascending'">
+            <button
+              class="timeframe_button"
+              :class="tableView === 'Wallets' ? 'bg-[#F3F3F3]' : 'bg-[#FFFFFF]'"
+              @click="tableView = 'Wallets', selectedHeader = 'wallet_provider', checkedItems = [], selectedOrientation = 'ascending'"
+            >
               Wallets
             </button>
-            <button class="timeframe_button border-l border-l-[#D0D5DD] "
+            <button
+              class="timeframe_button border-l border-l-[#D0D5DD] "
               :class="tableView === 'Transactions' ? 'bg-[#F3F3F3]' : 'bg-[#FFFFFF]'"
-              @click="tableView = 'Transactions', selectedHeader = 'date', checkedItems = [], selectedOrientation = 'descending'">
+              @click="tableView = 'Transactions', selectedHeader = 'date', checkedItems = [], selectedOrientation = 'descending'"
+            >
               Transactions
             </button>
-            <button class="timeframe_button border-l border-l-[#D0D5DD]"
+            <button
+              class="timeframe_button border-l border-l-[#D0D5DD]"
               :class="tableView === 'Staking' ? 'bg-[#F3F3F3]' : 'bg-[#FFFFFF]'"
-              @click="tableView = 'Staking', selectedHeader = 'date', checkedItems = [], selectedOrientation = 'descending'">
+              @click="tableView = 'Staking', selectedHeader = 'date', checkedItems = [], selectedOrientation = 'descending'"
+            >
               Staking Actions
-=======
-        <!-- <div class="flex items-start gap-[12px]">
-          <button
-            class="flex items-center gap-[8px] export_button h-[38px]"
-            @click="exportFile()"
-          >
-            <vue-feather
-              type="upload-cloud"
-              size="36"
-              class="icon w-[17px] h-min"
-            />
-            Export
-          </button>
-        </div> -->
-      </div>
-      <div class="flex flex-wrap gap-[20px] justify-between py-[20px] items-center border-b border-b-[#EAECF0]">
-        <div class="grouped_buttons flex flex-nowrap overflow-hidden w-[261px]">
-          <button
-            class="timeframe_button"
-            :class="tableView === 'Wallets'? 'bg-[#F3F3F3]' : 'bg-[#FFFFFF]'"
-            @click="tableView = 'Wallets', selectedHeader = 'wallet_provider', checkedItems = [], selectedOrientation = 'ascending'"
-          >
-            Wallets
-          </button>
-          <button
-            class="timeframe_button border-l border-l-[#D0D5DD] " 
-            :class="tableView === 'Transactions'? 'bg-[#F3F3F3]' : 'bg-[#FFFFFF]'"
-            @click="tableView = 'Transactions', selectedHeader = 'date', checkedItems = [], selectedOrientation = 'descending'"
-          >
-            Transactions
-          </button>
-          <button
-            class="timeframe_button border-l border-l-[#D0D5DD]"
-            :class="tableView === 'Staking'? 'bg-[#F3F3F3]' : 'bg-[#FFFFFF]'"
-            @click="tableView = 'Staking', selectedHeader = 'date', checkedItems = [], selectedOrientation = 'descending'"
-          >
-            Staking Actions
-          </button>
-        </div>
-        <div class="flex flex-wrap items-center gap-[12px]">
-          <div class="flex items-center w-full gap-[12px] search_bar">
-            <vue-feather
-              type="search"
-              class="icon w-[20px] h-min pr-[20px] text-[#667085]"
-            />
-            <input
-              v-model="searchInput"
-              type="text"
-              class="w-full outline-none"
-              placeholder="Search"
-            >
-
-            <button @click="searchInput = ''">
-              <vue-feather
-                type="x"
-                class="icon w-[14px] h-min text-[#667085]"
-              />
->>>>>>> 29629c41
             </button>
           </div>
         </div>
@@ -445,22 +393,42 @@
       <table class="w-full min-h-[200px] ">
         <thead>
           <tr class="bg-[#FCFCFD] border-b border-b-[#EAECF0] whitespace-nowrap">
-            <th v-for="header in tableHeaderOptions[tableView as keyof typeof tableHeaderOptions].headers"
-              :key="header.title" class="table_header ">
+            <th
+              v-for="header in tableHeaderOptions[tableView as keyof typeof tableHeaderOptions].headers"
+              :key="header.title"
+              class="table_header "
+            >
               <div class="flex items-center gap-[5px]">
-                <div v-if="header.value === 'blank_column'" class="flex items-center">
-                  <button class="checkbox_button" @click="checkAll = !checkAll">
-                    <vue-feather v-show="checkAll" type="check" size="20" class="icon w-[14px] h-min" />
+                <div
+                  v-if="header.value === 'blank_column'"
+                  class="flex items-center"
+                >
+                  <button
+                    class="checkbox_button"
+                    @click="checkAll = !checkAll"
+                  >
+                    <vue-feather
+                      v-show="checkAll"
+                      type="check"
+                      size="20"
+                      class="icon w-[14px] h-min"
+                    />
                   </button>
                 </div>
-                <div v-if="header.value === 'bal'" class="flex items-center tooltip_container">
+                <div
+                  v-if="header.value === 'bal'"
+                  class="flex items-center tooltip_container"
+                >
                   Wallet Balance
 
                   <div class="tooltip w-[200px] left-0">
                     Total value of [ethereum] held in the connected wallet addresses. Does not include staked assets.
                   </div>
                 </div>
-                <div v-else-if="header.value === 'stk_amt'" class="flex items-center tooltip_container">
+                <div
+                  v-else-if="header.value === 'stk_amt'"
+                  class="flex items-center tooltip_container"
+                >
                   Amount
 
                   <div class="tooltip w-[200px] left-0">
@@ -468,7 +436,10 @@
                     stake.
                   </div>
                 </div>
-                <div v-else-if="header.value === 'stk_rwd'" class="flex items-center tooltip_container">
+                <div
+                  v-else-if="header.value === 'stk_rwd'"
+                  class="flex items-center tooltip_container"
+                >
                   Stake Rewards (All-Time)
 
                   <div class="tooltip w-[200px] right-0">
@@ -477,7 +448,10 @@
                   </div>
                 </div>
 
-                <div v-else-if="header.value === 'staking_fees'" class="flex items-center tooltip_container">
+                <div
+                  v-else-if="header.value === 'staking_fees'"
+                  class="flex items-center tooltip_container"
+                >
                   Staking Fees
 
                   <div class="tooltip w-[200px] left-0">
@@ -487,78 +461,143 @@
                   </div>
                 </div>
 
-                <div v-else-if="header.value === 'tx_hash'" class="flex items-center">
+                <div
+                  v-else-if="header.value === 'tx_hash'"
+                  class="flex items-center"
+                >
                   Tx Hash
                 </div>
                 <div v-else>
                   {{ header.title }}
                 </div>
-                <button v-show="header.value != 'blank_column'" class="ml-[4px] h-min"
+                <button
+                  v-show="header.value != 'blank_column'"
+                  class="ml-[4px] h-min"
                   :class="selectedHeader === header.value ? 'opacity-100 text-primary' : 'opacity-90 text-grey_4'"
-                  @click="selectedHeader = header.value, selectedOrientation === 'ascending' ? selectedOrientation = 'descending' : selectedOrientation = 'ascending'">
-                  <vue-feather type="arrow-up" size="20" class="icon h-[8px]"
-                    :class="selectedOrientation === 'ascending' ? 'w-[10px]' : 'w-[8px] opacity-50'" />
+                  @click="selectedHeader = header.value, selectedOrientation === 'ascending' ? selectedOrientation = 'descending' : selectedOrientation = 'ascending'"
+                >
+                  <vue-feather
+                    type="arrow-up"
+                    size="20"
+                    class="icon h-[8px]"
+                    :class="selectedOrientation === 'ascending' ? 'w-[10px]' : 'w-[8px] opacity-50'"
+                  />
                   <br>
-                  <vue-feather type="arrow-down" size="20" class="icon h-[8px]"
-                    :class="selectedOrientation === 'descending' ? 'w-[10px]' : 'w-[8px] opacity-50'" />
+                  <vue-feather
+                    type="arrow-down"
+                    size="20"
+                    class="icon h-[8px]"
+                    :class="selectedOrientation === 'descending' ? 'w-[10px]' : 'w-[8px] opacity-50'"
+                  />
                 </button>
               </div>
             </th>
           </tr>
         </thead>
         <tbody class="w-full">
-          <tr v-for="(item, i) in filteredData" :key="i"
-            class="w-full text-grey_5 text-body border-b border-grey_2 h-[72px]">
-            <td v-for="header in tableHeaderOptions[tableView as keyof typeof tableHeaderOptions].headers"
-              :key="header.title" class="dynamic_padding">
-              <div v-if="header.value === 'blank_column'" class="flex items-center gap-[12px]">
-                <button class="checkbox_button"
-                  @click="checkedItems.includes(item) ? removeItemFromCheckedList(item) : checkedItems.push(item)">
-                  <vue-feather v-show="checkedItems.includes(item)" type="check" size="20" class="icon w-[14px] h-min" />
+          <tr
+            v-for="(item, i) in filteredData"
+            :key="i"
+            class="w-full text-grey_5 text-body border-b border-grey_2 h-[72px]"
+          >
+            <td
+              v-for="header in tableHeaderOptions[tableView as keyof typeof tableHeaderOptions].headers"
+              :key="header.title"
+              class="dynamic_padding"
+            >
+              <div
+                v-if="header.value === 'blank_column'"
+                class="flex items-center gap-[12px]"
+              >
+                <button
+                  class="checkbox_button"
+                  @click="checkedItems.includes(item) ? removeItemFromCheckedList(item) : checkedItems.push(item)"
+                >
+                  <vue-feather
+                    v-show="checkedItems.includes(item)"
+                    type="check"
+                    size="20"
+                    class="icon w-[14px] h-min"
+                  />
                 </button>
               </div>
-              <div v-if="header.value === 'wallet_provider'" class="flex items-center gap-[12px]">
-                <img v-if="item[header.value] != 'Unknown'" :src="`/${item[header.value].toLocaleLowerCase()}.svg`"
-                  alt="Avatar " class="w-[20px] h-[20px]">
+              <div
+                v-if="header.value === 'wallet_provider'"
+                class="flex items-center gap-[12px]"
+              >
+                <img
+                  v-if="item[header.value] != 'Unknown'"
+                  :src="`/${item[header.value].toLocaleLowerCase()}.svg`"
+                  alt="Avatar "
+                  class="w-[20px] h-[20px]"
+                >
                 <h6 class="title_name 800s:w-[20px]">
                   {{ item[header.value] }}
                 </h6>
               </div>
-              <div v-else-if="header.value === 'act'" class="flex items-center gap-[12px] underline">
+              <div
+                v-else-if="header.value === 'act'"
+                class="flex items-center gap-[12px] underline"
+              >
                 <a href="">
                   {{ convertString(item[header.value]) }}
                 </a>
               </div>
-              <div v-else-if="header.value === 'tx_hash'" class="flex items-center gap-[12px]">
+              <div
+                v-else-if="header.value === 'tx_hash'"
+                class="flex items-center gap-[12px]"
+              >
                 <a class="">
                   {{ convertString(item[header.value]) }}
                 </a>
               </div>
-              <div v-else-if="header.value === 'status'" class="flex items-center gap-[12px]">
-                <div v-if="item[header.value] === 'Active'"
-                  class="flex items-center gap-[8px] status_pill bg-[#ECFDF3] text-[#027A48]">
+              <div
+                v-else-if="header.value === 'status'"
+                class="flex items-center gap-[12px]"
+              >
+                <div
+                  v-if="item[header.value] === 'Active'"
+                  class="flex items-center gap-[8px] status_pill bg-[#ECFDF3] text-[#027A48]"
+                >
                   <div class="bg-[#027A48] rounded-[999px] w-[8px] h-[8px]" />
                   Staked
                 </div>
-                <div v-else-if="item[header.value] === 'Pending'"
-                  class="flex items-center gap-[8px] status_pill bg-[#FFFAEB] text-[#B54708]">
+                <div
+                  v-else-if="item[header.value] === 'Pending'"
+                  class="flex items-center gap-[8px] status_pill bg-[#FFFAEB] text-[#B54708]"
+                >
                   <div class="bg-[#F79009] rounded-[999px] w-[8px] h-[8px]" />
                   Pending
                 </div>
               </div>
-              <div v-else-if="header.value === 'bal'" class="flex items-center gap-[12px] pl-[20px]">
+              <div
+                v-else-if="header.value === 'bal'"
+                class="flex items-center gap-[12px] pl-[20px]"
+              >
                 {{ item[header.value] }} ETH
               </div>
-              <div v-else-if="header.value === 'stk_amt'" class="flex items-center gap-[12px] pl-[20px]">
+              <div
+                v-else-if="header.value === 'stk_amt'"
+                class="flex items-center gap-[12px] pl-[20px]"
+              >
                 {{ item[header.value] }} ETH
               </div>
-              <div v-else-if="header.value === 'stk_rwd'" class="flex items-center gap-[12px] pl-[20px]">
+              <div
+                v-else-if="header.value === 'stk_rwd'"
+                class="flex items-center gap-[12px] pl-[20px]"
+              >
                 {{ item[header.value] }} ETH
               </div>
-              <div v-else-if="header.value === 'amount'" class="flex items-center gap-[12px] pl-[20px]">
+              <div
+                v-else-if="header.value === 'amount'"
+                class="flex items-center gap-[12px] pl-[20px]"
+              >
                 {{ item[header.value] }} ETH
               </div>
-              <div v-else-if="header.value === 'staking_fees'" class="flex items-center gap-[12px] pl-[20px]">
+              <div
+                v-else-if="header.value === 'staking_fees'"
+                class="flex items-center gap-[12px] pl-[20px]"
+              >
                 {{ item[header.value] }} ETH
               </div>
               <div v-else>
@@ -574,12 +613,18 @@
         Page {{ totalPages === 0 ? 0 : currentPage }} of {{ totalPages }}
       </div>
       <div class="flex items-center gap-[12px]">
-        <button class="pagination_button" :disabled="currentPage === 1"
-          @click="currentPage > 1 ? currentPage = currentPage - 1 : ''">
+        <button
+          class="pagination_button"
+          :disabled="currentPage === 1"
+          @click="currentPage > 1 ? currentPage = currentPage - 1 : ''"
+        >
           Previous
         </button>
-        <button class="pagination_button mr-[33px]" :disabled="currentPage === totalPages"
-          @click="currentPage < totalPages ? currentPage = currentPage + 1 : ''">
+        <button
+          class="pagination_button mr-[33px]"
+          :disabled="currentPage === totalPages"
+          @click="currentPage < totalPages ? currentPage = currentPage + 1 : ''"
+        >
           Next
         </button>
       </div>
