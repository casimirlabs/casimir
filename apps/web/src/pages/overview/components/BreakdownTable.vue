--- conflicted
+++ resolved
@@ -433,15 +433,9 @@
                     size="20"
                     class="icon w-[14px] h-min"
                   />
-<<<<<<< HEAD
-                </button> -->
-                <a class="w-[55px] truncate underline">
-                  {{ convertString(item[header.value as keyof typeof item]) }}
-=======
                 </button>
                 <a class="">
-                  {{ convertString(item[header.value]) }}
->>>>>>> 4197640b
+                  {{ convertString(item[header.value as keyof typeof item]) }}
                 </a>
               </div>
               <div
