--- conflicted
+++ resolved
@@ -9,15 +9,10 @@
 
 import TermsOfService from '@/components/TermsOfService.vue'
 
-const { deposit, getDepositFees, withdraw } = useContracts()
+const { deposit, getDepositFees } = useContracts()
 const { getEthersBalance } = useEthers()
-<<<<<<< HEAD
 const { user, getUserAnalytics } = useUsers()
-const { deposit, withdraw } = useContracts()
-=======
 const { getCurrentPrice } = usePrice()
-const { user } = useUsers()
->>>>>>> f70f72d5
 
 const selectedProvider = ref<ProviderString>('')
 const selectedWallet = ref(null as null | string)
