--- conflicted
+++ resolved
@@ -7,6 +7,8 @@
 async function onSubmit() {
   const validEmail = validateEmail(email.value)
   if (!validEmail) {
+    // eslint-disable-next-line @typescript-eslint/ban-ts-comment
+    // @ts-ignore
     document.getElementById('invalid-message').style.display = 'block'
     return
   }
@@ -21,12 +23,9 @@
     : 'http://localhost:4000'
   try {
     email.value = ''
-<<<<<<< HEAD
     // Change success message display to show
     // eslint-disable-next-line @typescript-eslint/ban-ts-comment
     // @ts-ignore
-=======
->>>>>>> e96b76f6
     document.getElementById('success-message').style.display = 'block'
     const response = await fetch(`${baseUrl}/api/users/signup`, requestOptions)
     // const data = await response.json()
@@ -35,20 +34,18 @@
   }
 }
 
-<<<<<<< HEAD
-const hideSuccessMessage = () => {
+const hideMessages = () => {
   // eslint-disable-next-line @typescript-eslint/ban-ts-comment
   // @ts-ignore
-=======
-const hideMessages = () => {
->>>>>>> e96b76f6
   document.getElementById('success-message').style.display = 'none'
+  // eslint-disable-next-line @typescript-eslint/ban-ts-comment
+  // @ts-ignore
   document.getElementById('invalid-message').style.display = 'none'
 }
 
 // Create function that does email validation
-function validateEmail(email) {
-  const re = /^(([^<>()\[\]\\.,;:\s@"]+(\.[^<>()\[\]\\.,;:\s@"]+)*)|(".+"))@((\[[0-9]{1,3}\.[0-9]{1,3}\.[0-9]{1,3}\.[0-9]{1,3}\])|(([a-zA-Z\-0-9]+\.)+[a-zA-Z]{2,}))$/
+function validateEmail(email: string) {
+  const re = /^(([^<>()[\]\\.,;:\s@"]+(\.[^<>()\[\]\\.,;:\s@"]+)*)|(".+"))@((\[[0-9]{1,3}\.[0-9]{1,3}\.[0-9]{1,3}\.[0-9]{1,3}\])|(([a-zA-Z\-0-9]+\.)+[a-zA-Z]{2,}))$/
   const valid = re.test(String(email).toLowerCase())
   console.log('valid :>> ', valid)
   return valid
@@ -81,13 +78,19 @@
           <ArrowRightIcon class="w-[15px] h-[20px] mx-2" />
         </button>
         <h1 class="header-text text-[#101828] mt-4 pb-0">
-          <span class="text-[#F36F38]" @click="$router.push('/')">
+          <span
+            class="text-[#F36F38]"
+            @click="$router.push('/')"
+          >
             Your
           </span>
           digital assets
         </h1>
         <h1 class="header-text text-[#101828] mb-4">
-          <span class=" text-[#c4c4c4]" @click="$router.push('/')">
+          <span
+            class=" text-[#c4c4c4]"
+            @click="$router.push('/')"
+          >
             All
           </span>
           in one place
@@ -95,7 +98,11 @@
         <h1 class="body-text text-[#667085] py-[40px]">
           Non-custodial digital asset management and staking
         </h1>
-        <form id="email-form" novalidate @submit.prevent="onSubmit">
+        <form
+          id="email-form"
+          novalidate
+          @submit.prevent="onSubmit"
+        >
           <div class="mt-10 grid grid-cols-5 gap-2 ">
             <input
               v-model="email"
@@ -103,7 +110,7 @@
               placeholder="Enter your email"
               class="border border-[#D0D5DD] rounded-md px-4 py-2 col-span-3 input-text text-[#F36F38]"
               @click="hideMessages"
-            />
+            >
             <button
               type="submit"
               class="bg-[#F36F38] button-text text-white py-2 px-4 rounded-md w-[130px] hover:bg-[#F36F38]/[.75]"
@@ -111,121 +118,150 @@
               Get Started
             </button>
           </div>
-          <div id="success-message" class="small-text text-[#077d01] pl-[5px]">
+          <div
+            id="success-message"
+            class="small-text text-[#077d01] pl-[5px]"
+          >
             Thank you for submitting!
           </div>
-          <div id="invalid-message" class="small-text text-[#7d0101] pl-[5px]">
+          <div
+            id="invalid-message"
+            class="small-text text-[#7d0101] pl-[5px]"
+          >
             Please enter a valid email.
           </div>
-          <span class="small-text text-[#667085] pl-[5px]"
-            >We won't spam you. We promise.</span
-          >
+          <span class="small-text text-[#667085] pl-[5px]">We won't spam you. We promise.</span>
         </form>
       </div>
-<<<<<<< HEAD
       <div class="basis-1/2 relative">
         <Puddles class="absolute right-[-300px] top-[-200px]" />
-=======
-      <div class="basis-1/2 pl-[20px] pt-[100px]">
-        <Puddles />
->>>>>>> e96b76f6
       </div>
-    </div>
-    <div class="w-full h-[400px] relative my-[100px]">
-      <div v-if="currentSlide === 0" class="slideshow">
+      <div class="w-full h-[400px] relative my-[100px]">
         <div
-          class="flex flex-row flex-wrap bg-[#c4c4c4]/[.5] p-10 min-w-[375px]"
-        >
-          <div class="text-center min-w-[325px] w-[50%] min-h-[300px]">
+          v-if="currentSlide === 0"
+          class="slideshow"
+        >
+          <div
+            class="flex flex-row flex-wrap bg-[#c4c4c4]/[.5] p-10 min-w-[375px]"
+          >
+            <div class="text-center min-w-[325px] w-[50%] min-h-[300px]">
+              <img
+                src="/Dashboard.png"
+                class="p-[5%] h-[90%] object-cover"
+                alt=""
+              >
+            </div>
+            <div class="min-w-[50%] w-[50%] text-center">
+              <h1 class="text-[32px] p-[2.5%] min-w-[325px] text-left ">
+                <span class="text-[#F36F38] font-extrabold">Manage</span> your
+                assets and earnings across chains. See all of your coins and NFTs
+                in one dashboard.
+              </h1>
+            </div>
+          </div>
+        </div>
+        <div
+          v-if="currentSlide === 1"
+          class="slideshow"
+        >
+          <div
+            class="flex flex-row flex-wrap bg-[#c4c4c4]/[.5] p-10 min-w-[375px]"
+          >
+            <div class="min-w-[50%] w-[50%] text-center">
+              <h1 class="text-[32px] p-[2.5%] min-w-[325px] text-left ">
+                <span class="text-[#F36F38] font-extrabold">Earn</span> by staking
+                your assets to high performing validators. Participate in
+                liquidity pools. Help keep staking decentralized with a strong set
+                of independent validators.
+              </h1>
+            </div>
+            <div class="text-center min-w-[325px] w-[50%] min-h-[300px]">
+              <img
+                src="/earn.png"
+                class="p-[5%] h-[90%] object-cover"
+                alt=""
+              >
+            </div>
+          </div>
+        </div>
+        <div
+          v-if="currentSlide === 2"
+          class="slideshow"
+        >
+          <div
+            class="flex flex-row flex-wrap bg-[#c4c4c4]/[.5] p-10 min-w-[375px]"
+          >
+            <div class="text-center min-w-[325px] w-[50%] min-h-[300px]">
+              <img
+                src="/earn3.png"
+                class="p-[5%] h-[90%] object-cover"
+                alt=""
+              >
+            </div>
+            <div class="min-w-[50%] w-[50%] text-center">
+              <h1 class="text-[32px] p-[2.5%] min-w-[325px] text-left ">
+                <span class="text-[#F36F38] font-extrabold">Learn</span> about the
+                latest airdops, mints, and protocol news. Stay safe with built-in
+                security features like smart contract scanning.
+              </h1>
+            </div>
+          </div>
+        </div>
+        <div class="w-full h-1 border border-red ">
+          <div
+            class="bg-[#F36F38]/[.5] h-full"
+            :style="{ width: slideshowProgress + '%' }"
+          />
+        </div>
+        <div class="grid grid-rows-2 text-center py-[50px]">
+          <div class="flex justify-center gap-4">
+            <a
+              href="https://mobile.twitter.com/CasimirAssets"
+              target="_blank"
+              class="w-[25px]"
+            >
+              <img
+                src="/twitter.svg"
+                alt=""
+                class="border"
+              >
+            </a>
+
+            <a
+              href="https://discord.gg/hkJD9gnN"
+              target="_blank"
+              class="w-[25px]"
+            >
+              <img
+                src="/discord.svg"
+                alt=""
+              >
+            </a>
+
+            <a
+              href="https://github.com/consensusnetworks/casimir"
+              target="_blank"
+              class="w-[25px]"
+            >
+              <img
+                src="/github.svg"
+                alt=""
+              >
+            </a>
+          </div>
+          <div class="flex justify-center w-full pt-4">
             <img
-              src="/Dashboard.png"
-              class="p-[5%] h-[90%] object-cover"
+              src="/copyrightIcon.svg"
               alt=""
-            />
-          </div>
-          <div class="min-w-[50%] w-[50%] text-center">
-            <h1 class="text-[32px] p-[2.5%] min-w-[325px] text-left ">
-              <span class="text-[#F36F38] font-extrabold">Manage</span> your
-              assets and earnings across chains. See all of your coins and NFTs
-              in one dashboard.
-            </h1>
-          </div>
-        </div>
-      </div>
-      <div v-if="currentSlide === 1" class="slideshow">
-        <div
-          class="flex flex-row flex-wrap bg-[#c4c4c4]/[.5] p-10 min-w-[375px]"
-        >
-          <div class="min-w-[50%] w-[50%] text-center">
-            <h1 class="text-[32px] p-[2.5%] min-w-[325px] text-left ">
-              <span class="text-[#F36F38] font-extrabold">Earn</span> by staking
-              your assets to high performing validators. Participate in
-              liquidity pools. Help keep staking decentralized with a strong set
-              of independent validators.
-            </h1>
-          </div>
-          <div class="text-center min-w-[325px] w-[50%] min-h-[300px]">
-            <img src="/earn.png" class="p-[5%] h-[90%] object-cover" alt="" />
-          </div>
-        </div>
-      </div>
-      <div v-if="currentSlide === 2" class="slideshow">
-        <div
-          class="flex flex-row flex-wrap bg-[#c4c4c4]/[.5] p-10 min-w-[375px]"
-        >
-          <div class="text-center min-w-[325px] w-[50%] min-h-[300px]">
-            <img src="/earn3.png" class="p-[5%] h-[90%] object-cover" alt="" />
-          </div>
-          <div class="min-w-[50%] w-[50%] text-center">
-            <h1 class="text-[32px] p-[2.5%] min-w-[325px] text-left ">
-              <span class="text-[#F36F38] font-extrabold">Learn</span> about the
-              latest airdops, mints, and protocol news. Stay safe with built-in
-              security features like smart contract scanning.
-            </h1>
-          </div>
-        </div>
-      </div>
-      <div class="w-full h-1 border border-red ">
-        <div
-          class="bg-[#F36F38]/[.5] h-full"
-          :style="{ width: slideshowProgress + '%' }"
-        />
-      </div>
-      <div class="grid grid-rows-2 text-center py-[50px]">
-        <div class="flex justify-center gap-4">
-          <a
-            href="https://mobile.twitter.com/CasimirAssets"
-            target="_blank"
-            class="w-[25px]"
-          >
-            <img src="/twitter.svg" alt="" class="border" />
-          </a>
-
-          <a
-            href="https://discord.gg/hkJD9gnN"
-            target="_blank"
-            class="w-[25px]"
-          >
-            <img src="/discord.svg" alt="" />
-          </a>
-
-          <a
-            href="https://github.com/consensusnetworks/casimir"
-            target="_blank"
-            class="w-[25px]"
-          >
-            <img src="/github.svg" alt="" />
-          </a>
-        </div>
-        <div class="flex justify-center w-full pt-4">
-          <img src="/copyrightIcon.svg" alt="" class="w-[20px]" />
-          <a
-            href="https://consensusnetworks.com/"
-            target="_blank"
-            class="text-[#F36F38] mx-4"
-            >Consensus Networks</a
-          >
-          <span> | All Right Reserved</span>
+              class="w-[20px]"
+            >
+            <a
+              href="https://consensusnetworks.com/"
+              target="_blank"
+              class="text-[#F36F38] mx-4"
+            >Consensus Networks</a>
+            <span> | All Right Reserved</span>
+          </div>
         </div>
       </div>
     </div>
