--- conflicted
+++ resolved
@@ -57,13 +57,19 @@
           <ArrowRightIcon class="w-[15px] h-[20px] mx-2" />
         </button>
         <h1 class="header-text text-[#101828] mt-4 pb-0">
-          <span class="text-[#F36F38]" @click="$router.push('/')">
+          <span
+            class="text-[#F36F38]"
+            @click="$router.push('/')"
+          >
             Your
           </span>
           digital assets
         </h1>
         <h1 class="header-text text-[#101828] mb-4">
-          <span class=" text-[#c4c4c4]" @click="$router.push('/')">
+          <span
+            class=" text-[#c4c4c4]"
+            @click="$router.push('/')"
+          >
             All
           </span>
           in one place
@@ -71,7 +77,11 @@
         <h1 class="body-text text-[#667085] py-[40px]">
           Non-custodial digital asset management and staking
         </h1>
-        <form id="email-form" novalidate @submit.prevent="onSubmit">
+        <form
+          id="email-form"
+          novalidate
+          @submit.prevent="onSubmit"
+        >
           <div class="mt-10 grid grid-cols-5 gap-2 ">
             <input
               v-model="email"
@@ -79,7 +89,7 @@
               placeholder="Enter your email"
               class="border border-[#D0D5DD] rounded-md px-4 py-2 col-span-3 input-text text-[#F36F38]"
               @click="hideSuccessMessage"
-            />
+            >
             <button
               type="submit"
               class="bg-[#F36F38] button-text text-white py-2 px-4 rounded-md w-[130px] hover:bg-[#F36F38]/[.75]"
@@ -87,12 +97,13 @@
               Get Started
             </button>
           </div>
-          <div id="success-message" class="small-text text-[#077d01] pl-[5px]">
+          <div
+            id="success-message"
+            class="small-text text-[#077d01] pl-[5px]"
+          >
             Thank you for submitting!
           </div>
-          <span class="small-text text-[#667085] pl-[5px]"
-            >We won't spam you. We promise.</span
-          >
+          <span class="small-text text-[#667085] pl-[5px]">We won't spam you. We promise.</span>
         </form>
       </div>
       <div class="basis-1/2 relative">
@@ -100,7 +111,10 @@
       </div>
     </div>
     <div class="w-full h-[400px] relative my-[100px]">
-      <div v-if="currentSlide === 0" class="slideshow">
+      <div
+        v-if="currentSlide === 0"
+        class="slideshow"
+      >
         <div
           class="flex flex-row flex-wrap bg-[#c4c4c4]/[.5] p-10 min-w-[375px]"
         >
@@ -109,7 +123,7 @@
               src="/Dashboard.png"
               class="p-[5%] h-[90%] object-cover"
               alt=""
-            />
+            >
           </div>
           <div class="min-w-[50%] w-[50%] text-center">
             <h1 class="text-[32px] p-[2.5%] min-w-[325px] text-left ">
@@ -120,7 +134,10 @@
           </div>
         </div>
       </div>
-      <div v-if="currentSlide === 1" class="slideshow">
+      <div
+        v-if="currentSlide === 1"
+        class="slideshow"
+      >
         <div
           class="flex flex-row flex-wrap bg-[#c4c4c4]/[.5] p-10 min-w-[375px]"
         >
@@ -133,16 +150,27 @@
             </h1>
           </div>
           <div class="text-center min-w-[325px] w-[50%] min-h-[300px]">
-            <img src="/earn.png" class="p-[5%] h-[90%] object-cover" alt="" />
-          </div>
-        </div>
-      </div>
-      <div v-if="currentSlide === 2" class="slideshow">
+            <img
+              src="/earn.png"
+              class="p-[5%] h-[90%] object-cover"
+              alt=""
+            >
+          </div>
+        </div>
+      </div>
+      <div
+        v-if="currentSlide === 2"
+        class="slideshow"
+      >
         <div
           class="flex flex-row flex-wrap bg-[#c4c4c4]/[.5] p-10 min-w-[375px]"
         >
           <div class="text-center min-w-[325px] w-[50%] min-h-[300px]">
-            <img src="/earn3.png" class="p-[5%] h-[90%] object-cover" alt="" />
+            <img
+              src="/earn3.png"
+              class="p-[5%] h-[90%] object-cover"
+              alt=""
+            >
           </div>
           <div class="min-w-[50%] w-[50%] text-center">
             <h1 class="text-[32px] p-[2.5%] min-w-[325px] text-left ">
@@ -166,7 +194,11 @@
             target="_blank"
             class="w-[25px]"
           >
-            <img src="/twitter.svg" alt="" class="border" />
+            <img
+              src="/twitter.svg"
+              alt=""
+              class="border"
+            >
           </a>
 
           <a
@@ -174,7 +206,10 @@
             target="_blank"
             class="w-[25px]"
           >
-            <img src="/discord.svg" alt="" />
+            <img
+              src="/discord.svg"
+              alt=""
+            >
           </a>
 
           <a
@@ -182,25 +217,23 @@
             target="_blank"
             class="w-[25px]"
           >
-            <img src="/github.svg" alt="" />
+            <img
+              src="/github.svg"
+              alt=""
+            >
           </a>
         </div>
         <div class="flex justify-center w-full pt-4">
-<<<<<<< HEAD
           <img
             src="/CopyrightIcon.svg"
             alt=""
             class="w-[20px]"
           >
-=======
-          <img src="/copyrightIcon.svg" alt="" class="w-[20px]" />
->>>>>>> dc402fd2
           <a
             href="https://consensusnetworks.com/"
             target="_blank"
             class="text-[#F36F38] mx-4"
-            >Consensus Networks</a
-          >
+          >Consensus Networks</a>
           <span> | All Right Reserved</span>
         </div>
       </div>
