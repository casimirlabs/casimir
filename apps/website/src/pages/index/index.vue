--- conflicted
+++ resolved
@@ -224,8 +224,6 @@
             class="border"
           >
         </a>
-
-<<<<<<< HEAD
         <a
           href="https://discord.gg/hkJD9gnN"
           target="_blank"
@@ -247,33 +245,6 @@
             alt=""
           >
         </a>
-=======
-            <a
-              href="https://github.com/consensusnetworks/casimir"
-              target="_blank"
-              class="w-[25px]"
-            >
-              <img
-                src="/github.svg"
-                alt=""
-              >
-            </a>
-          </div>
-          <div class="flex justify-center w-full pt-4">
-            <img
-              src="/CopyrightIcon.svg"
-              alt=""
-              class="w-[20px]"
-            >
-            <a
-              href="https://consensusnetworks.com/"
-              target="_blank"
-              class="text-[#F36F38] mx-4"
-            >Consensus Networks</a>
-            <span> | All Right Reserved</span>
-          </div>
-        </div>
->>>>>>> 130244c8
       </div>
     </div>
     <div class="flex flex-wrap justify-center">
