import vue from '@vitejs/plugin-vue'
import { UserConfig } from 'vite'
import { fileURLToPath } from 'url'
import * as path from 'path'
import pages from 'vite-plugin-pages'

import { NodeGlobalsPolyfillPlugin } from '@esbuild-plugins/node-globals-polyfill'

const config: UserConfig = {
  plugins: [
    vue({ include: [/\.vue$/, /\.md$/] }),
    pages({
      dirs: [{ dir: 'src/pages', baseRoute: '' }],
      extensions: ['vue', 'md'],
    }),
  ],
  define: {
    'window.global': [],
  },
  optimizeDeps: {
    esbuildOptions: {
      plugins: [
        NodeGlobalsPolyfillPlugin({
          process: true,
          buffer: true,
          define: true,
        }),
      ],
    },
  },
  resolve: {
    alias: {
      '@': path.resolve(path.dirname(fileURLToPath(import.meta.url)), 'src'),
      './runtimeConfig': './runtimeConfig.browser',
    },
<<<<<<< HEAD
    extensions: [
      '.js',
      '.json',
      '.jsx',
      '.mjs',
      '.ts',
      '.tsx',
      '.vue',
    ]
  },
  envPrefix: 'PUBLIC_'
=======
    extensions: ['.js', '.json', '.jsx', '.mjs', '.ts', '.tsx', '.vue'],
  },
>>>>>>> 4da8ccec
}

export default config<|MERGE_RESOLUTION|>--- conflicted
+++ resolved
@@ -33,7 +33,6 @@
       '@': path.resolve(path.dirname(fileURLToPath(import.meta.url)), 'src'),
       './runtimeConfig': './runtimeConfig.browser',
     },
-<<<<<<< HEAD
     extensions: [
       '.js',
       '.json',
@@ -45,10 +44,6 @@
     ]
   },
   envPrefix: 'PUBLIC_'
-=======
-    extensions: ['.js', '.json', '.jsx', '.mjs', '.ts', '.tsx', '.vue'],
-  },
->>>>>>> 4da8ccec
 }
 
 export default config