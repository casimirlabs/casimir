import { Account } from './interfaces/Account'
import { AccountWithStakingInfo } from './interfaces/AccountWithStakingInfo'
import { AddAccountOptions } from './interfaces/AddAccountOptions'
import { BalanceSnapshot } from './interfaces/BalanceSnapshot'
import { BrowserProviders } from './interfaces/BrowserProviders'
import { Cluster } from './interfaces/Cluster'
import { ContractArgs } from './interfaces/ContractArgs'
import { ContractConfig } from './interfaces/ContractConfig'
import { CryptoAddress } from './interfaces/CryptoAddress'
import { Currency } from './interfaces/Currency'
import { DeploymentConfig } from './interfaces/DeploymentConfig'
import { EthersProvider } from './interfaces/EthersProvider'
import { Event } from './interfaces/Event'
import { ExistingUserCheck } from './interfaces/ExistingUserCheck'
import { GasEstimate } from './interfaces/GasEstimate'
import { LoginCredentials } from './interfaces/LoginCredentials'
<<<<<<< HEAD
import { MessageInit } from './interfaces/MessageInit'
=======
import { MessageRequest } from './interfaces/MessageRequest'
>>>>>>> 5a0317da
import { Operator } from './interfaces/Operator'
import { Pool } from './interfaces/Pool'
import { ProviderString } from './interfaces/ProviderString'
import { TransactionRequest } from './interfaces/TransactionRequest'
import { RemoveAccountOptions } from './interfaces/RemoveAccountOptions'
import { TransactionInit } from './interfaces/TransactionInit'
import { User } from './interfaces/User'
import { UserAddedSuccess } from './interfaces/UserAddedSuccess'
import { UserWithAccounts } from './interfaces/UserWithAccounts'
import { Validator } from './interfaces/Validator'

export type {
    Account,
    AccountWithStakingInfo,
    AddAccountOptions,
    BalanceSnapshot,
    BrowserProviders,
    Cluster,
    ContractArgs,
    ContractConfig, 
    CryptoAddress,
    Currency,
    DeploymentConfig,
    EthersProvider,
    Event,
    ExistingUserCheck,
    GasEstimate,
    LoginCredentials,
<<<<<<< HEAD
    MessageInit,
=======
    MessageRequest,
>>>>>>> 5a0317da
    Operator, 
    Pool,
    ProviderString,
    TransactionRequest,
    RemoveAccountOptions,
    TransactionInit,
    User,
    UserAddedSuccess,
    UserWithAccounts,
    Validator,
}<|MERGE_RESOLUTION|>--- conflicted
+++ resolved
@@ -14,17 +14,12 @@
 import { ExistingUserCheck } from './interfaces/ExistingUserCheck'
 import { GasEstimate } from './interfaces/GasEstimate'
 import { LoginCredentials } from './interfaces/LoginCredentials'
-<<<<<<< HEAD
-import { MessageInit } from './interfaces/MessageInit'
-=======
 import { MessageRequest } from './interfaces/MessageRequest'
->>>>>>> 5a0317da
 import { Operator } from './interfaces/Operator'
 import { Pool } from './interfaces/Pool'
 import { ProviderString } from './interfaces/ProviderString'
 import { TransactionRequest } from './interfaces/TransactionRequest'
 import { RemoveAccountOptions } from './interfaces/RemoveAccountOptions'
-import { TransactionInit } from './interfaces/TransactionInit'
 import { User } from './interfaces/User'
 import { UserAddedSuccess } from './interfaces/UserAddedSuccess'
 import { UserWithAccounts } from './interfaces/UserWithAccounts'
@@ -47,17 +42,12 @@
     ExistingUserCheck,
     GasEstimate,
     LoginCredentials,
-<<<<<<< HEAD
-    MessageInit,
-=======
     MessageRequest,
->>>>>>> 5a0317da
     Operator, 
     Pool,
     ProviderString,
     TransactionRequest,
     RemoveAccountOptions,
-    TransactionInit,
     User,
     UserAddedSuccess,
     UserWithAccounts,
