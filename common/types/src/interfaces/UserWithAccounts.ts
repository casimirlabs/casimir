--- conflicted
+++ resolved
@@ -1,8 +1,4 @@
-<<<<<<< HEAD
-import { Account } from './Account'
-=======
 import { AccountWithStakingInfo } from '@casimir/types'
->>>>>>> 5a0317da
 
 export interface UserWithAccounts {
     /** Unique address for the user (can be updated) */
