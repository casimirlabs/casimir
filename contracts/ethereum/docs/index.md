--- conflicted
+++ resolved
@@ -9,7 +9,6 @@
 ```
 
 Minimum balance for upkeep registration (0.1 LINK)
-<<<<<<< HEAD
 
 ### feePercent
 
@@ -231,221 +230,6 @@
 ```
 
 Deposit reserved fees
-=======
-
-### feePercent
-
-```solidity
-uint32 feePercent
-```
-
-Total fee percentage
-
-### reportPeriod
-
-```solidity
-uint32 reportPeriod
-```
-
-Current report period
-
-### upkeepId
-
-```solidity
-uint256 upkeepId
-```
-
-Upkeep ID
-
-### latestActiveBalance
-
-```solidity
-uint256 latestActiveBalance
-```
-
-Latest active balance
-
-### finalizableCompletedExits
-
-```solidity
-uint256 finalizableCompletedExits
-```
-
-Exited pool count
-
-### requestedWithdrawalBalance
-
-```solidity
-uint256 requestedWithdrawalBalance
-```
-
-Total pending withdrawal amount
-
-### requestedExits
-
-```solidity
-uint256 requestedExits
-```
-
-Exiting pool count
-
-### onlyPool
-
-```solidity
-modifier onlyPool(uint32 poolId)
-```
-
-_Validate the caller is the authorized pool_
-
-### onlyOracle
-
-```solidity
-modifier onlyOracle()
-```
-
-_Validate the caller is the oracle_
-
-### onlyOracleOrRegistry
-
-```solidity
-modifier onlyOracleOrRegistry()
-```
-
-_Validate the caller is the oracle or registry_
-
-### onlyOracleOrUpkeep
-
-```solidity
-modifier onlyOracleOrUpkeep()
-```
-
-_Validate the caller is the oracle or upkeep_
-
-### onlyRegistry
-
-```solidity
-modifier onlyRegistry()
-```
-
-_Validate the caller is the registry_
-
-### onlyUpkeep
-
-```solidity
-modifier onlyUpkeep()
-```
-
-_Validate the caller is the upkeep contract_
-
-### constructor
-
-```solidity
-constructor(address _oracleAddress, address beaconDepositAddress, address linkFunctionsAddress, address linkRegistrarAddress, address linkRegistryAddress, address linkTokenAddress, address ssvNetworkAddress, address ssvNetworkViewsAddress, address ssvTokenAddress, address swapFactoryAddress, address swapRouterAddress, address wethTokenAddress) public
-```
-
-Constructor
-
-#### Parameters
-
-| Name | Type | Description |
-| ---- | ---- | ----------- |
-| _oracleAddress | address | The manager oracle address |
-| beaconDepositAddress | address | The Beacon deposit address |
-| linkFunctionsAddress | address | The Chainlink functions oracle address |
-| linkRegistrarAddress | address | The Chainlink keeper registrar address |
-| linkRegistryAddress | address | The Chainlink keeper registry address |
-| linkTokenAddress | address | The Chainlink token address |
-| ssvNetworkAddress | address | The SSV network address |
-| ssvNetworkViewsAddress | address | The SSV network views address |
-| ssvTokenAddress | address | The SSV token address |
-| swapFactoryAddress | address | The Uniswap factory address |
-| swapRouterAddress | address | The Uniswap router address |
-| wethTokenAddress | address | The WETH contract address |
-
-### receive
-
-```solidity
-receive() external payable
-```
-
-Receive and deposit validator tips
-
-### depositStake
-
-```solidity
-function depositStake() external payable
-```
-
-Deposit user stake
-
-### depositRewards
-
-```solidity
-function depositRewards() external payable
-```
-
-Deposit a given amount of rewards
-
-### depositExitedBalance
-
-```solidity
-function depositExitedBalance(uint32 poolId) external payable
-```
-
-Deposit exited balance from a given pool ID
-
-#### Parameters
-
-| Name | Type | Description |
-| ---- | ---- | ----------- |
-| poolId | uint32 | The pool ID |
-
-### depositRecoveredBalance
-
-```solidity
-function depositRecoveredBalance(uint32 poolId) external payable
-```
-
-Deposit recovered balance for a given pool from an operator
-
-#### Parameters
-
-| Name | Type | Description |
-| ---- | ---- | ----------- |
-| poolId | uint32 | The pool ID |
-
-### depositClusterBalance
-
-```solidity
-function depositClusterBalance(uint64[] operatorIds, struct ISSVNetworkCore.Cluster cluster, uint256 feeAmount, bool processed) external
-```
-
-Deposit to a cluster balance
-
-#### Parameters
-
-| Name | Type | Description |
-| ---- | ---- | ----------- |
-| operatorIds | uint64[] | The operator IDs |
-| cluster | struct ISSVNetworkCore.Cluster | The SSV cluster snapshot |
-| feeAmount | uint256 | The fee amount to deposit |
-| processed | bool | Whether the fee amount is already processed |
-
-### depositUpkeepBalance
-
-```solidity
-function depositUpkeepBalance(uint256 feeAmount, bool processed) external
-```
-
-Deposit to the upkeep balance
-
-#### Parameters
-
-| Name | Type | Description |
-| ---- | ---- | ----------- |
-| feeAmount | uint256 | The fee amount to deposit |
-| processed | bool | Whether the fee amount is already processed |
->>>>>>> 5141ab3b
 
 ### withdrawReservedFees
 
@@ -453,25 +237,10 @@
 function withdrawReservedFees(uint256 amount) external
 ```
 
-<<<<<<< HEAD
 Withdraw a given amount of reserved fees
 
 #### Parameters
 
-=======
-Deposit reserved fees
-
-### withdrawReservedFees
-
-```solidity
-function withdrawReservedFees(uint256 amount) external
-```
-
-Withdraw a given amount of reserved fees
-
-#### Parameters
-
->>>>>>> 5141ab3b
 | Name | Type | Description |
 | ---- | ---- | ----------- |
 | amount | uint256 | The amount of fees to withdraw |
@@ -483,10 +252,6 @@
 ```
 
 Rebalance the rewards to stake ratio and redistribute swept rewards
-<<<<<<< HEAD
-
-#### Parameters
-=======
 
 #### Parameters
 
@@ -526,18 +291,11 @@
 | amount | uint256 | The amount of stake to withdraw |
 
 ### fulfillWithdrawals
->>>>>>> 5141ab3b
-
-| Name | Type | Description |
-| ---- | ---- | ----------- |
-| activeBalance | uint256 | The active balance |
-| sweptBalance | uint256 | The swept balance |
-| activatedDeposits | uint256 | The count of activated deposits |
-| completedExits | uint256 | The count of withdrawn exits |
-
-<<<<<<< HEAD
-### compoundRewards
-=======
+
+```solidity
+function fulfillWithdrawals(uint256 count) external
+```
+
 Fulfill a given count of pending withdrawals
 
 #### Parameters
@@ -547,17 +305,11 @@
 | count | uint256 | The number of withdrawals to complete |
 
 ### initiateDeposit
->>>>>>> 5141ab3b
-
-```solidity
-function compoundRewards(uint32[5] poolIds) external
-```
-
-<<<<<<< HEAD
-Compound rewards given a list of pool IDs
-
-#### Parameters
-=======
+
+```solidity
+function initiateDeposit(bytes32 depositDataRoot, bytes publicKey, bytes signature, bytes withdrawalCredentials, uint64[] operatorIds, bytes shares, struct ISSVNetworkCore.Cluster cluster, uint256 feeAmount, bool processed) external
+```
+
 Initiate the next ready pool
 
 #### Parameters
@@ -589,15 +341,11 @@
 | count | uint256 | The number of pools to activate |
 
 ### requestForcedExitReports
->>>>>>> 5141ab3b
-
-| Name | Type | Description |
-| ---- | ---- | ----------- |
-| poolIds | uint32[5] | The list of pool IDs |
-
-<<<<<<< HEAD
-### requestWithdrawal
-=======
+
+```solidity
+function requestForcedExitReports(uint256 count) external
+```
+
 Request reports a given count of forced exits
 
 #### Parameters
@@ -607,17 +355,11 @@
 | count | uint256 | The number of forced exits |
 
 ### requestCompletedExitReports
->>>>>>> 5141ab3b
-
-```solidity
-function requestWithdrawal(uint256 amount) external
-```
-
-<<<<<<< HEAD
-Request to withdraw user stake
-
-#### Parameters
-=======
+
+```solidity
+function requestCompletedExitReports(uint256 count) external
+```
+
 Request reports for a given count of completed exits
 
 #### Parameters
@@ -641,15 +383,11 @@
 | operatorId | uint64 | The operator ID |
 
 ### reportForcedExits
->>>>>>> 5141ab3b
-
-| Name | Type | Description |
-| ---- | ---- | ----------- |
-| amount | uint256 | The amount of stake to withdraw |
-
-<<<<<<< HEAD
-### fulfillWithdrawals
-=======
+
+```solidity
+function reportForcedExits(uint32[] poolIds) external
+```
+
 Report pool forced (unrequested) exits
 
 #### Parameters
@@ -659,17 +397,11 @@
 | poolIds | uint32[] | The pool IDs |
 
 ### reportCompletedExit
->>>>>>> 5141ab3b
-
-```solidity
-function fulfillWithdrawals(uint256 count) external
-```
-
-<<<<<<< HEAD
-Fulfill a given count of pending withdrawals
-
-#### Parameters
-=======
+
+```solidity
+function reportCompletedExit(uint256 poolIndex, uint32[] blamePercents, struct ISSVNetworkCore.Cluster cluster) external
+```
+
 Report a completed exit
 
 #### Parameters
@@ -712,15 +444,11 @@
 Cancel upkeep and withdraw the upkeep balance
 
 ### withdrawLINKBalance
->>>>>>> 5141ab3b
-
-| Name | Type | Description |
-| ---- | ---- | ----------- |
-| count | uint256 | The number of withdrawals to complete |
-
-<<<<<<< HEAD
-### initiateDeposit
-=======
+
+```solidity
+function withdrawLINKBalance(uint256 amount) external
+```
+
 Withdraw a given amount from the LINK balance
 
 #### Parameters
@@ -730,63 +458,11 @@
 | amount | uint256 | The amount to withdraw |
 
 ### withdrawSSVBalance
->>>>>>> 5141ab3b
-
-```solidity
-function initiateDeposit(bytes32 depositDataRoot, bytes publicKey, bytes signature, bytes withdrawalCredentials, uint64[] operatorIds, bytes shares, struct ISSVNetworkCore.Cluster cluster, uint256 feeAmount, bool processed) external
-```
-
-<<<<<<< HEAD
-Initiate the next ready pool
-
-#### Parameters
-
-| Name | Type | Description |
-| ---- | ---- | ----------- |
-| depositDataRoot | bytes32 | The deposit data root |
-| publicKey | bytes | The validator public key |
-| signature | bytes | The signature |
-| withdrawalCredentials | bytes | The withdrawal credentials |
-| operatorIds | uint64[] | The operator IDs |
-| shares | bytes | The operator shares |
-| cluster | struct ISSVNetworkCore.Cluster | The SSV cluster snapshot |
-| feeAmount | uint256 | The fee amount to deposit |
-| processed | bool |  |
-
-### activateDeposits
-
-```solidity
-function activateDeposits(uint256 count) external
-```
-
-Activate a given count of the next pending pools
-
-#### Parameters
-
-| Name | Type | Description |
-| ---- | ---- | ----------- |
-| count | uint256 | The number of pools to activate |
-
-### requestForcedExitReports
-
-```solidity
-function requestForcedExitReports(uint256 count) external
-```
-
-Request reports a given count of forced exits
-
-#### Parameters
-
-| Name | Type | Description |
-| ---- | ---- | ----------- |
-| count | uint256 | The number of forced exits |
-
-### requestCompletedExitReports
-
-```solidity
-function requestCompletedExitReports(uint256 count) external
-```
-=======
+
+```solidity
+function withdrawSSVBalance(uint256 amount) external
+```
+
 Withdraw a given amount from the SSV balance
 
 #### Parameters
@@ -933,45 +609,13 @@
 | Name | Type | Description |
 | ---- | ---- | ----------- |
 | pendingWithdrawalEligibility | bool | The eligibility of a pending withdrawal |
->>>>>>> 5141ab3b
-
-Request reports for a given count of completed exits
-
-<<<<<<< HEAD
-#### Parameters
-
-| Name | Type | Description |
-| ---- | ---- | ----------- |
-| count | uint256 | The number of completed exits |
-
-### requestReshares
-
-```solidity
-function requestReshares(uint64 operatorId) external
-```
-
-Request reshares for an operator
-
-#### Parameters
-
-| Name | Type | Description |
-| ---- | ---- | ----------- |
-| operatorId | uint64 | The operator ID |
-
-### reportForcedExits
-
-```solidity
-function reportForcedExits(uint32[] poolIds) external
-```
-
-Report pool forced (unrequested) exits
-
-#### Parameters
-
-| Name | Type | Description |
-| ---- | ---- | ----------- |
-| poolIds | uint32[] | The pool IDs |
-=======
+
+### getReadyPoolIds
+
+```solidity
+function getReadyPoolIds() external view returns (uint32[])
+```
+
 Get the ready pool IDs
 
 #### Return Values
@@ -1007,231 +651,13 @@
 | Name | Type | Description |
 | ---- | ---- | ----------- |
 | [0] | uint32[] | stakedPoolIds The staked pool IDs |
->>>>>>> 5141ab3b
-
-### reportCompletedExit
-
-```solidity
-function reportCompletedExit(uint256 poolIndex, uint32[] blamePercents, struct ISSVNetworkCore.Cluster cluster) external
-```
-
-<<<<<<< HEAD
-Report a completed exit
-
-#### Parameters
-
-| Name | Type | Description |
-| ---- | ---- | ----------- |
-| poolIndex | uint256 | The staked pool index |
-| blamePercents | uint32[] | The operator blame percents (0 if balance is 32 ether) |
-| cluster | struct ISSVNetworkCore.Cluster | The SSV cluster snapshot |
-
-### reportReshare
-
-```solidity
-function reportReshare(uint32 poolId, uint64[] operatorIds, uint64[] oldOperatorIds, uint64 newOperatorId, uint64 oldOperatorId, bytes shares, struct ISSVNetworkCore.Cluster cluster, struct ISSVNetworkCore.Cluster oldCluster, uint256 feeAmount, bool processed) external
-```
-
-Report a reshare
-
-#### Parameters
-
-| Name | Type | Description |
-| ---- | ---- | ----------- |
-| poolId | uint32 | The pool ID |
-| operatorIds | uint64[] | The operator IDs |
-| oldOperatorIds | uint64[] | The old operator IDs |
-| newOperatorId | uint64 | The new operator ID |
-| oldOperatorId | uint64 | The old operator ID |
-| shares | bytes | The operator shares |
-| cluster | struct ISSVNetworkCore.Cluster | The SSV cluster snapshot |
-| oldCluster | struct ISSVNetworkCore.Cluster | The old SSV cluster snapshot |
-| feeAmount | uint256 | The fee amount to deposit |
-| processed | bool | Whether the fee amount is already processed |
-
-### withdrawUpkeepBalance
-
-```solidity
-function withdrawUpkeepBalance() external
-```
-
-Cancel upkeep and withdraw the upkeep balance
-
-### withdrawLINKBalance
-
-```solidity
-function withdrawLINKBalance(uint256 amount) external
-```
-
-Withdraw a given amount from the LINK balance
-
-#### Parameters
-
-| Name | Type | Description |
-| ---- | ---- | ----------- |
-| amount | uint256 | The amount to withdraw |
-
-### withdrawSSVBalance
-
-```solidity
-function withdrawSSVBalance(uint256 amount) external
-```
-
-Withdraw a given amount from the SSV balance
-
-#### Parameters
-
-| Name | Type | Description |
-| ---- | ---- | ----------- |
-| amount | uint256 | The amount to withdraw |
-
-### setFunctionsAddress
-
-```solidity
-function setFunctionsAddress(address functionsAddress) external
-```
-
-Update the functions oracle address
-
-#### Parameters
-
-| Name | Type | Description |
-| ---- | ---- | ----------- |
-| functionsAddress | address | New functions oracle address |
-
-### getUserStake
-
-```solidity
-function getUserStake(address userAddress) public view returns (uint256 userStake)
-```
-
-Get the total user stake for a given user address
-
-#### Parameters
-
-| Name | Type | Description |
-| ---- | ---- | ----------- |
-| userAddress | address | The user address |
-
-#### Return Values
-
-| Name | Type | Description |
-| ---- | ---- | ----------- |
-| userStake | uint256 | The total user stake |
-
-### getTotalStake
-
-```solidity
-function getTotalStake() public view returns (uint256 totalStake)
-```
-
-Get the total stake
-
-#### Return Values
-
-| Name | Type | Description |
-| ---- | ---- | ----------- |
-| totalStake | uint256 | The total stake |
-
-### getBufferedBalance
-
-```solidity
-function getBufferedBalance() public view returns (uint256 bufferedBalance)
-```
-
-Get the buffered balance
-
-#### Return Values
-
-| Name | Type | Description |
-| ---- | ---- | ----------- |
-| bufferedBalance | uint256 | The buffered balance |
-
-### getReadyBalance
-
-```solidity
-function getReadyBalance() public view returns (uint256 readyBalance)
-```
-
-Get the ready balance
-
-#### Return Values
-
-| Name | Type | Description |
-| ---- | ---- | ----------- |
-| readyBalance | uint256 | The ready balance |
-
-### getWithdrawableBalance
-
-```solidity
-function getWithdrawableBalance() public view returns (uint256)
-```
-
-Get the withdrawable balanace
-
-#### Return Values
-
-| Name | Type | Description |
-| ---- | ---- | ----------- |
-| [0] | uint256 | withdrawableBalance The withdrawable balanace |
-
-### getReservedFeeBalance
-
-```solidity
-function getReservedFeeBalance() public view returns (uint256)
-```
-
-Get the reserved fee balance
-
-#### Return Values
-
-| Name | Type | Description |
-| ---- | ---- | ----------- |
-| [0] | uint256 | reservedFeeBalance The reserved fee balance |
-
-### getExpectedEffectiveBalance
-
-```solidity
-function getExpectedEffectiveBalance() public view returns (uint256 expectedEffectiveBalance)
-```
-
-Get the expected effective balance
-
-#### Return Values
-
-| Name | Type | Description |
-| ---- | ---- | ----------- |
-| expectedEffectiveBalance | uint256 | The expected effective balance |
-
-### getPendingWithdrawalEligibility
-
-```solidity
-function getPendingWithdrawalEligibility(uint256 index, uint256 period) public view returns (bool pendingWithdrawalEligibility)
-```
-
-Get the eligibility of a pending withdrawal
-
-#### Parameters
-
-| Name | Type | Description |
-| ---- | ---- | ----------- |
-| index | uint256 | The index of the pending withdrawal |
-| period | uint256 | The period to check |
-
-#### Return Values
-
-| Name | Type | Description |
-| ---- | ---- | ----------- |
-| pendingWithdrawalEligibility | bool | The eligibility of a pending withdrawal |
-
-### getReadyPoolIds
-
-```solidity
-function getReadyPoolIds() external view returns (uint32[])
-```
-
-Get the ready pool IDs
-=======
+
+### getPoolAddress
+
+```solidity
+function getPoolAddress(uint32 poolId) external view returns (address)
+```
+
 Get a pool's address by ID
 
 #### Parameters
@@ -1418,23 +844,11 @@
 ```
 
 Get the pool details
->>>>>>> 5141ab3b
-
-#### Return Values
-
-| Name | Type | Description |
-| ---- | ---- | ----------- |
-<<<<<<< HEAD
-| [0] | uint32[] | readyPoolIds The ready pool IDs |
-
-### getPendingPoolIds
-
-```solidity
-function getPendingPoolIds() external view returns (uint32[])
-```
-
-Get the pending pool IDs
-=======
+
+#### Return Values
+
+| Name | Type | Description |
+| ---- | ---- | ----------- |
 | poolDetails | struct ICasimirPool.PoolDetails | The pool details |
 
 ### getBalance
@@ -1444,133 +858,11 @@
 ```
 
 Get the pool balance
->>>>>>> 5141ab3b
-
-#### Return Values
-
-| Name | Type | Description |
-| ---- | ---- | ----------- |
-<<<<<<< HEAD
-| [0] | uint32[] | pendingPoolIds The pending pool IDs |
-
-### getStakedPoolIds
-
-```solidity
-function getStakedPoolIds() external view returns (uint32[])
-```
-
-Get the staked pool IDs
-
-#### Return Values
-
-| Name | Type | Description |
-| ---- | ---- | ----------- |
-| [0] | uint32[] | stakedPoolIds The staked pool IDs |
-
-### getPoolAddress
-
-```solidity
-function getPoolAddress(uint32 poolId) external view returns (address)
-```
-
-Get a pool's address by ID
-
-#### Parameters
-
-| Name | Type | Description |
-| ---- | ---- | ----------- |
-| poolId | uint32 | The pool ID |
-
-#### Return Values
-
-| Name | Type | Description |
-| ---- | ---- | ----------- |
-| [0] | address | poolAddress The pool address |
-
-### getRegistryAddress
-
-```solidity
-function getRegistryAddress() external view returns (address registryAddress)
-```
-
-Get the registry address
-
-#### Return Values
-
-| Name | Type | Description |
-| ---- | ---- | ----------- |
-| registryAddress | address | The registry address |
-
-### getUpkeepAddress
-
-```solidity
-function getUpkeepAddress() external view returns (address upkeepAddress)
-```
-
-Get the upkeep address
-
-#### Return Values
-
-| Name | Type | Description |
-| ---- | ---- | ----------- |
-| upkeepAddress | address | The upkeep address |
-
-### getUpkeepBalance
-
-```solidity
-function getUpkeepBalance() external view returns (uint256 upkeepBalance)
-```
-
-Get the upkeep balance
-
-#### Return Values
-
-| Name | Type | Description |
-| ---- | ---- | ----------- |
-| upkeepBalance | uint256 | The upkeep balance |
-
-## CasimirPool
-
-### poolCapacity
-
-```solidity
-uint256 poolCapacity
-```
-
-Pool capacity
-
-### id
-
-```solidity
-uint32 id
-```
-
-Pool ID
-
-### publicKey
-
-```solidity
-bytes publicKey
-```
-
-Validator public key
-
-### reshares
-
-```solidity
-uint256 reshares
-```
-
-Reshares
-
-### status
-
-```solidity
-enum ICasimirPool.PoolStatus status
-```
-
-Status
-=======
+
+#### Return Values
+
+| Name | Type | Description |
+| ---- | ---- | ----------- |
 | [0] | uint256 | balance The pool balance |
 
 ### getOperatorIds
@@ -1690,7 +982,6 @@
 ```
 
 Remove a pool from an operator
->>>>>>> 5141ab3b
 
 #### Parameters
 
@@ -1703,11 +994,7 @@
 ### getOperator
 
 ```solidity
-<<<<<<< HEAD
-constructor(address registryAddress, uint32 _id, bytes _publicKey, uint64[] _operatorIds) public
-=======
 function getOperator(uint64 operatorId) external view returns (struct ICasimirRegistry.Operator operator)
->>>>>>> 5141ab3b
 ```
 
 Get an operator by ID
@@ -1716,56 +1003,6 @@
 
 | Name | Type | Description |
 | ---- | ---- | ----------- |
-<<<<<<< HEAD
-| registryAddress | address | The registry address |
-| _id | uint32 | The pool ID |
-| _publicKey | bytes | The validator public key |
-| _operatorIds | uint64[] | The operator IDs |
-
-### depositRewards
-
-```solidity
-function depositRewards() external
-```
-
-Deposit rewards from a pool to the manager
-
-### withdrawBalance
-
-```solidity
-function withdrawBalance(uint32[] blamePercents) external
-```
-
-Withdraw balance from a pool to the manager
-
-#### Parameters
-
-| Name | Type | Description |
-| ---- | ---- | ----------- |
-| blamePercents | uint32[] | The operator loss blame percents |
-
-### setOperatorIds
-
-```solidity
-function setOperatorIds(uint64[] _operatorIds) external
-```
-
-Set the operator IDs
-
-#### Parameters
-
-| Name | Type | Description |
-| ---- | ---- | ----------- |
-| _operatorIds | uint64[] | The operator IDs |
-
-### setReshares
-
-```solidity
-function setReshares(uint256 _reshares) external
-```
-
-Set the reshare count
-=======
 | operatorId | uint64 | The operator ID |
 
 #### Return Values
@@ -1813,23 +1050,9 @@
 ```
 
 Current report period
->>>>>>> 5141ab3b
 
 ### reportRemainingRequests
 
-<<<<<<< HEAD
-| Name | Type | Description |
-| ---- | ---- | ----------- |
-| _reshares | uint256 | The reshare count |
-
-### setStatus
-
-```solidity
-function setStatus(enum ICasimirPool.PoolStatus _status) external
-```
-
-Set the pool status
-=======
 ```solidity
 uint256 reportRemainingRequests
 ```
@@ -1843,51 +1066,9 @@
 ```
 
 Current report block
->>>>>>> 5141ab3b
 
 ### reportCompoundablePoolIds
 
-<<<<<<< HEAD
-| Name | Type | Description |
-| ---- | ---- | ----------- |
-| _status | enum ICasimirPool.PoolStatus | The pool status |
-
-### getDetails
-
-```solidity
-function getDetails() external view returns (struct ICasimirPool.PoolDetails poolDetails)
-```
-
-Get the pool details
-
-#### Return Values
-
-| Name | Type | Description |
-| ---- | ---- | ----------- |
-| poolDetails | struct ICasimirPool.PoolDetails | The pool details |
-
-### getBalance
-
-```solidity
-function getBalance() external view returns (uint256)
-```
-
-Get the pool balance
-
-#### Return Values
-
-| Name | Type | Description |
-| ---- | ---- | ----------- |
-| [0] | uint256 | balance The pool balance |
-
-### getOperatorIds
-
-```solidity
-function getOperatorIds() external view returns (uint64[])
-```
-
-Get the operator IDs
-=======
 ```solidity
 uint32[5] reportCompoundablePoolIds
 ```
@@ -1925,33 +1106,11 @@
 ```
 
 Constructor
->>>>>>> 5141ab3b
-
-#### Return Values
-
-| Name | Type | Description |
-| ---- | ---- | ----------- |
-<<<<<<< HEAD
-| [0] | uint64[] | operatorIds The operator IDs |
-
-## CasimirRegistry
-
-### onlyOwnerOrPool
-
-```solidity
-modifier onlyOwnerOrPool(uint32 poolId)
-```
-
-_Validate the caller is owner or the authorized pool_
-
-### constructor
-
-```solidity
-constructor(address ssvNetworkViewsAddress) public
-```
-
-Constructor
-=======
+
+#### Parameters
+
+| Name | Type | Description |
+| ---- | ---- | ----------- |
 | linkFunctionsAddress | address | The functions oracle contract address |
 
 ### generateRequest
@@ -1961,23 +1120,11 @@
 ```
 
 Generate a new Functions.Request(off-chain, saving gas)
->>>>>>> 5141ab3b
-
-#### Parameters
-
-| Name | Type | Description |
-| ---- | ---- | ----------- |
-<<<<<<< HEAD
-| ssvNetworkViewsAddress | address | The SSV network views address |
-
-### registerOperator
-
-```solidity
-function registerOperator(uint64 operatorId) external payable
-```
-
-Register an operator with the set
-=======
+
+#### Parameters
+
+| Name | Type | Description |
+| ---- | ---- | ----------- |
 | source | string | JavaScript source code |
 | secrets | bytes | Encrypted secrets payload |
 | args | string[] | List of arguments accessible from within the source code |
@@ -1989,23 +1136,11 @@
 ```
 
 Set the bytes representing the CBOR-encoded Functions.Request
->>>>>>> 5141ab3b
-
-#### Parameters
-
-| Name | Type | Description |
-| ---- | ---- | ----------- |
-<<<<<<< HEAD
-| operatorId | uint64 | The operator ID |
-
-### depositCollateral
-
-```solidity
-function depositCollateral(uint64 operatorId) external payable
-```
-
-Deposit collateral for an operator
-=======
+
+#### Parameters
+
+| Name | Type | Description |
+| ---- | ---- | ----------- |
 | _fulfillGasLimit | uint32 | Maximum amount of gas used to call the client contract's `handleOracleFulfillment` function |
 | _linkSubscriptionId | uint64 | The functions billing subscription ID used to pay for Functions requests |
 | _requestCBOR | bytes | Bytes representing the CBOR-encoded Functions.Request |
@@ -2017,38 +1152,11 @@
 ```
 
 Check if the upkeep is needed
->>>>>>> 5141ab3b
-
-#### Return Values
-
-| Name | Type | Description |
-| ---- | ---- | ----------- |
-<<<<<<< HEAD
-| operatorId | uint64 | The operator ID |
-
-### requestWithdrawal
-
-```solidity
-function requestWithdrawal(uint64 operatorId, uint256 amount) external
-```
-
-Request to withdraw collateral from an operator
-
-#### Parameters
-
-| Name | Type | Description |
-| ---- | ---- | ----------- |
-| operatorId | uint64 | The operator ID |
-| amount | uint256 | The amount to withdraw |
-
-### requestDeregistration
-
-```solidity
-function requestDeregistration(uint64 operatorId) external
-```
-
-Request deregistration for an operator
-=======
+
+#### Return Values
+
+| Name | Type | Description |
+| ---- | ---- | ----------- |
 | upkeepNeeded | bool | True if the upkeep is needed |
 | [1] | bytes |  |
 
@@ -2067,23 +1175,11 @@
 ```
 
 Callback that is invoked once the DON has resolved the request or hit an error
->>>>>>> 5141ab3b
-
-#### Parameters
-
-| Name | Type | Description |
-| ---- | ---- | ----------- |
-<<<<<<< HEAD
-| operatorId | uint64 | The operator ID |
-
-### addOperatorPool
-
-```solidity
-function addOperatorPool(uint64 operatorId, uint32 poolId) external
-```
-
-Add a pool to an operator
-=======
+
+#### Parameters
+
+| Name | Type | Description |
+| ---- | ---- | ----------- |
 | requestId | bytes32 | The request ID, returned by sendRequest() |
 | response | bytes | Aggregated response from the user code |
 | _error | bytes | Aggregated error from the user code or from the sweptStake pipeline Either response or error parameter will be set, but never both |
@@ -2095,24 +1191,11 @@
 ```
 
 Update the functions oracle address
->>>>>>> 5141ab3b
-
-#### Parameters
-
-| Name | Type | Description |
-| ---- | ---- | ----------- |
-<<<<<<< HEAD
-| operatorId | uint64 | The operator ID |
-| poolId | uint32 | The pool ID |
-
-### removeOperatorPool
-
-```solidity
-function removeOperatorPool(uint64 operatorId, uint32 poolId, uint256 blameAmount) external
-```
-
-Remove a pool from an operator
-=======
+
+#### Parameters
+
+| Name | Type | Description |
+| ---- | ---- | ----------- |
 | newOracleAddress | address | New oracle address |
 
 ### mockFulfillRequest
@@ -2122,274 +1205,11 @@
 ```
 
 Fulfill the request for testing
->>>>>>> 5141ab3b
-
-#### Parameters
-
-| Name | Type | Description |
-| ---- | ---- | ----------- |
-<<<<<<< HEAD
-| operatorId | uint64 | The operator ID |
-| poolId | uint32 | The pool ID |
-| blameAmount | uint256 | The amount to recover from collateral |
-
-### getOperator
-
-```solidity
-function getOperator(uint64 operatorId) external view returns (struct ICasimirRegistry.Operator operator)
-```
-
-Get an operator by ID
-
-#### Parameters
-
-| Name | Type | Description |
-| ---- | ---- | ----------- |
-| operatorId | uint64 | The operator ID |
-
-#### Return Values
-
-| Name | Type | Description |
-| ---- | ---- | ----------- |
-| operator | struct ICasimirRegistry.Operator | The operator |
-
-### getOperatorIds
-
-```solidity
-function getOperatorIds() external view returns (uint64[])
-```
-
-Get the operator IDs
-
-#### Return Values
-
-| Name | Type | Description |
-| ---- | ---- | ----------- |
-| [0] | uint64[] | operatorIds The operator IDs |
-
-## CasimirUpkeep
-
-### reportHeartbeat
-
-```solidity
-uint256 reportHeartbeat
-```
-
-Oracle heartbeat
-
-### poolCapacity
-
-```solidity
-uint256 poolCapacity
-```
-
-Pool capacity
-
-### reportPeriod
-
-```solidity
-uint32 reportPeriod
-```
-
-Current report period
-
-### reportRemainingRequests
-
-```solidity
-uint256 reportRemainingRequests
-```
-
-Current report remaining request count
-
-### reportRequestBlock
-
-```solidity
-uint256 reportRequestBlock
-```
-
-Current report block
-
-### reportCompoundablePoolIds
-
-```solidity
-uint32[5] reportCompoundablePoolIds
-```
-
-Current report compoundable pools
-
-### finalizableCompoundablePoolIds
-
-```solidity
-uint32[5] finalizableCompoundablePoolIds
-```
-
-Finalizable compoundable pools
-
-### requestCBOR
-
-```solidity
-bytes requestCBOR
-```
-
-Binary request source code
-
-### fulfillGasLimit
-
-```solidity
-uint32 fulfillGasLimit
-```
-
-Fulfillment gas limit
-
-### constructor
-
-```solidity
-constructor(address linkFunctionsAddress) public
-```
-
-Constructor
-
-#### Parameters
-
-| Name | Type | Description |
-| ---- | ---- | ----------- |
-| linkFunctionsAddress | address | The functions oracle contract address |
-
-### generateRequest
-
-```solidity
-function generateRequest(string source, bytes secrets, string[] args) public pure returns (bytes)
-```
-
-Generate a new Functions.Request(off-chain, saving gas)
-
-#### Parameters
-
-| Name | Type | Description |
-| ---- | ---- | ----------- |
-| source | string | JavaScript source code |
-| secrets | bytes | Encrypted secrets payload |
-| args | string[] | List of arguments accessible from within the source code |
-
-### setRequest
-
-```solidity
-function setRequest(uint32 _fulfillGasLimit, uint64 _linkSubscriptionId, bytes _requestCBOR) external
-```
-
-Set the bytes representing the CBOR-encoded Functions.Request
-
-#### Parameters
-
-| Name | Type | Description |
-| ---- | ---- | ----------- |
-| _fulfillGasLimit | uint32 | Maximum amount of gas used to call the client contract's `handleOracleFulfillment` function |
-| _linkSubscriptionId | uint64 | The functions billing subscription ID used to pay for Functions requests |
-| _requestCBOR | bytes | Bytes representing the CBOR-encoded Functions.Request |
-
-### checkUpkeep
-
-```solidity
-function checkUpkeep(bytes) public view returns (bool upkeepNeeded, bytes)
-```
-
-Check if the upkeep is needed
-
-#### Return Values
-
-| Name | Type | Description |
-| ---- | ---- | ----------- |
-| upkeepNeeded | bool | True if the upkeep is needed |
-| [1] | bytes |  |
-
-### performUpkeep
-
-```solidity
-function performUpkeep(bytes) external
-```
-
-Perform the upkeep
-
-### fulfillRequest
-
-```solidity
-function fulfillRequest(bytes32 requestId, bytes response, bytes _error) internal
-```
-
-Callback that is invoked once the DON has resolved the request or hit an error
-
-#### Parameters
-
-| Name | Type | Description |
-| ---- | ---- | ----------- |
-| requestId | bytes32 | The request ID, returned by sendRequest() |
-| response | bytes | Aggregated response from the user code |
-| _error | bytes | Aggregated error from the user code or from the sweptStake pipeline Either response or error parameter will be set, but never both |
-
-### setOracleAddress
-
-```solidity
-function setOracleAddress(address newOracleAddress) external
-```
-
-Update the functions oracle address
-
-#### Parameters
-
-| Name | Type | Description |
-| ---- | ---- | ----------- |
-| newOracleAddress | address | New oracle address |
-
-### mockFulfillRequest
-
-```solidity
-function mockFulfillRequest(bytes32 requestId, bytes response, bytes err) external
-```
-
-Fulfill the request for testing
-
-#### Parameters
-
-| Name | Type | Description |
-| ---- | ---- | ----------- |
-| requestId | bytes32 | The request ID, returned by sendRequest() |
-| response | bytes | Aggregated response from the user code |
-| err | bytes | Aggregated error from the user code or from the sweptStake pipeline Either response or error parameter will be set, but never both |
-
-## CasimirViews
-
-### constructor
-
-```solidity
-constructor(address managerAddress, address registryAddress) public
-```
-
-Constructor
-
-#### Parameters
-
-| Name | Type | Description |
-| ---- | ---- | ----------- |
-| managerAddress | address | The manager address |
-| registryAddress | address | The registry address |
-
-### getCompoundablePoolIds
-
-```solidity
-function getCompoundablePoolIds(uint256 startIndex, uint256 endIndex) external view returns (uint32[5] poolIds)
-```
-
-Get the next five compoundable pool IDs
-
-_Should be called off-chain_
-
-#### Parameters
-
-| Name | Type | Description |
-| ---- | ---- | ----------- |
-| startIndex | uint256 | The start index |
-| endIndex | uint256 | The end index |
-=======
+
+#### Parameters
+
+| Name | Type | Description |
+| ---- | ---- | ----------- |
 | requestId | bytes32 | The request ID, returned by sendRequest() |
 | response | bytes | Aggregated response from the user code |
 | err | bytes | Aggregated error from the user code or from the sweptStake pipeline Either response or error parameter will be set, but never both |
@@ -2630,88 +1450,9 @@
 ```solidity
 function reportForcedExits(uint32[] poolIds) external
 ```
->>>>>>> 5141ab3b
 
 ### reportCompletedExit
 
-<<<<<<< HEAD
-| Name | Type | Description |
-| ---- | ---- | ----------- |
-| poolIds | uint32[5] | The next five compoundable pool IDs |
-
-### getOperators
-
-```solidity
-function getOperators(uint256 startIndex, uint256 endIndex) external view returns (struct ICasimirRegistry.Operator[])
-```
-
-Get operators
-
-#### Parameters
-
-| Name | Type | Description |
-| ---- | ---- | ----------- |
-| startIndex | uint256 | The start index |
-| endIndex | uint256 | The end index |
-
-#### Return Values
-
-| Name | Type | Description |
-| ---- | ---- | ----------- |
-| [0] | struct ICasimirRegistry.Operator[] | operators The operators |
-
-### getPendingValidatorPublicKeys
-
-```solidity
-function getPendingValidatorPublicKeys(uint256 startIndex, uint256 endIndex) external view returns (bytes[])
-```
-
-Get the pending validator public keys
-
-#### Parameters
-
-| Name | Type | Description |
-| ---- | ---- | ----------- |
-| startIndex | uint256 | The start index |
-| endIndex | uint256 | The end index |
-
-#### Return Values
-
-| Name | Type | Description |
-| ---- | ---- | ----------- |
-| [0] | bytes[] | validatorPublicKeys The pending validator public keys |
-
-### getStakedValidatorPublicKeys
-
-```solidity
-function getStakedValidatorPublicKeys(uint256 startIndex, uint256 endIndex) external view returns (bytes[])
-```
-
-Get the staked validator public keys
-
-#### Parameters
-
-| Name | Type | Description |
-| ---- | ---- | ----------- |
-| startIndex | uint256 | The start index |
-| endIndex | uint256 | The end index |
-
-#### Return Values
-
-| Name | Type | Description |
-| ---- | ---- | ----------- |
-| [0] | bytes[] | validatorPublicKeys The staked validator public keys |
-
-### getPoolDetails
-
-```solidity
-function getPoolDetails(uint32 poolId) external view returns (struct ICasimirPool.PoolDetails poolDetails)
-```
-
-Get a pool's details by ID
-
-#### Parameters
-=======
 ```solidity
 function reportCompletedExit(uint256 poolIndex, uint32[] blamePercents, struct ISSVNetworkCore.Cluster cluster) external
 ```
@@ -2759,7 +1500,6 @@
 ```
 
 ### requestedWithdrawalBalance
->>>>>>> 5141ab3b
 
 ```solidity
 function requestedWithdrawalBalance() external view returns (uint256)
@@ -2767,28 +1507,6 @@
 
 ### requestedExits
 
-<<<<<<< HEAD
-| Name | Type | Description |
-| ---- | ---- | ----------- |
-| poolDetails | struct ICasimirPool.PoolDetails | The pool details |
-
-### getSweptBalance
-
-```solidity
-function getSweptBalance(uint256 startIndex, uint256 endIndex) public view returns (uint256 balance)
-```
-
-Get the swept balance
-
-_Should be called off-chain_
-
-#### Parameters
-
-| Name | Type | Description |
-| ---- | ---- | ----------- |
-| startIndex | uint256 | The start index |
-| endIndex | uint256 | The end index |
-=======
 ```solidity
 function requestedExits() external view returns (uint256)
 ```
@@ -2800,157 +1518,11 @@
 ```
 
 ### reportPeriod
->>>>>>> 5141ab3b
 
 ```solidity
 function reportPeriod() external view returns (uint32)
 ```
 
-<<<<<<< HEAD
-| Name | Type | Description |
-| ---- | ---- | ----------- |
-| balance | uint256 | The swept balance |
-
-## ICasimirManager
-
-### Token
-
-```solidity
-enum Token {
-  LINK,
-  SSV,
-  WETH
-}
-```
-
-### User
-
-```solidity
-struct User {
-  uint256 stake0;
-  uint256 stakeRatioSum0;
-  uint256 actionPeriodTimestamp;
-  uint256 actionCount;
-}
-```
-
-### Withdrawal
-
-```solidity
-struct Withdrawal {
-  address user;
-  uint256 amount;
-  uint256 period;
-}
-```
-
-### DepositRequested
-
-```solidity
-event DepositRequested(uint32 poolId)
-```
-
-### DepositInitiated
-
-```solidity
-event DepositInitiated(uint32 poolId)
-```
-
-### DepositActivated
-
-```solidity
-event DepositActivated(uint32 poolId)
-```
-
-### ResharesRequested
-
-```solidity
-event ResharesRequested(uint64 operatorId)
-```
-
-### ReshareCompleted
-
-```solidity
-event ReshareCompleted(uint32 poolId)
-```
-
-### ExitRequested
-
-```solidity
-event ExitRequested(uint32 poolId)
-```
-
-### ForcedExitReportsRequested
-
-```solidity
-event ForcedExitReportsRequested(uint256 count)
-```
-
-### SlashedExitReportsRequested
-
-```solidity
-event SlashedExitReportsRequested(uint256 count)
-```
-
-### CompletedExitReportsRequested
-
-```solidity
-event CompletedExitReportsRequested(uint256 count)
-```
-
-### ExitCompleted
-
-```solidity
-event ExitCompleted(uint32 poolId)
-```
-
-### StakeDeposited
-
-```solidity
-event StakeDeposited(address sender, uint256 amount)
-```
-
-### StakeRebalanced
-
-```solidity
-event StakeRebalanced(uint256 amount)
-```
-
-### RewardsDeposited
-
-```solidity
-event RewardsDeposited(uint256 amount)
-```
-
-### TipsDeposited
-
-```solidity
-event TipsDeposited(uint256 amount)
-```
-
-### WithdrawalRequested
-
-```solidity
-event WithdrawalRequested(address sender, uint256 amount)
-```
-
-### WithdrawalInitiated
-
-```solidity
-event WithdrawalInitiated(address sender, uint256 amount)
-```
-
-### WithdrawalFulfilled
-
-```solidity
-event WithdrawalFulfilled(address sender, uint256 amount)
-```
-
-### depositStake
-
-```solidity
-function depositStake() external payable
-=======
 ### getTotalStake
 
 ```solidity
@@ -3054,109 +1626,20 @@
   uint256 reshares;
   enum ICasimirPool.PoolStatus status;
 }
->>>>>>> 5141ab3b
 ```
 
 ### depositRewards
 
 ```solidity
-function depositRewards() external payable
-```
-
-<<<<<<< HEAD
-### depositExitedBalance
-
-```solidity
-function depositExitedBalance(uint32 poolId) external payable
-```
-
-### depositRecoveredBalance
-=======
+function depositRewards() external
+```
+
 ### withdrawBalance
->>>>>>> 5141ab3b
-
-```solidity
-function depositRecoveredBalance(uint32 poolId) external payable
-```
-
-<<<<<<< HEAD
-### depositReservedFees
-
-```solidity
-function depositReservedFees() external payable
-```
-
-### depositClusterBalance
-
-```solidity
-function depositClusterBalance(uint64[] operatorIds, struct ISSVNetworkCore.Cluster cluster, uint256 feeAmount, bool processed) external
-```
-
-### depositUpkeepBalance
-
-```solidity
-function depositUpkeepBalance(uint256 feeAmount, bool processed) external
-```
-
-### rebalanceStake
-
-```solidity
-function rebalanceStake(uint256 activeBalance, uint256 sweptBalance, uint256 activatedDeposits, uint256 completedExits) external
-```
-
-### compoundRewards
-
-```solidity
-function compoundRewards(uint32[5] poolIds) external
-```
-
-### requestWithdrawal
-
-```solidity
-function requestWithdrawal(uint256 amount) external
-```
-
-### fulfillWithdrawals
-
-```solidity
-function fulfillWithdrawals(uint256 count) external
-```
-
-### initiateDeposit
-
-```solidity
-function initiateDeposit(bytes32 depositDataRoot, bytes publicKey, bytes signature, bytes withdrawalCredentials, uint64[] operatorIds, bytes shares, struct ISSVNetworkCore.Cluster cluster, uint256 feeAmount, bool processed) external
-```
-
-### activateDeposits
-
-```solidity
-function activateDeposits(uint256 count) external
-```
-
-### requestForcedExitReports
-
-```solidity
-function requestForcedExitReports(uint256 count) external
-```
-
-### requestCompletedExitReports
-
-```solidity
-function requestCompletedExitReports(uint256 count) external
-```
-
-### requestReshares
-
-```solidity
-function requestReshares(uint64 operatorId) external
-```
-
-### reportForcedExits
-
-```solidity
-function reportForcedExits(uint32[] poolIds) external
-=======
+
+```solidity
+function withdrawBalance(uint32[] blamePercents) external
+```
+
 ### setOperatorIds
 
 ```solidity
@@ -3203,61 +1686,20 @@
 
 ```solidity
 function getDetails() external view returns (struct ICasimirPool.PoolDetails)
->>>>>>> 5141ab3b
-```
-
-### reportCompletedExit
-
-```solidity
-function reportCompletedExit(uint256 poolIndex, uint32[] blamePercents, struct ISSVNetworkCore.Cluster cluster) external
-```
-
-<<<<<<< HEAD
-### reportReshare
-
-```solidity
-function reportReshare(uint32 poolId, uint64[] operatorIds, uint64[] oldOperatorIds, uint64 newOperatorId, uint64 oldOperatorId, bytes shares, struct ISSVNetworkCore.Cluster cluster, struct ISSVNetworkCore.Cluster oldCluster, uint256 feeAmount, bool processed) external
-```
-
-### withdrawLINKBalance
-=======
+```
+
+### getBalance
+
+```solidity
+function getBalance() external view returns (uint256)
+```
+
 ### getOperatorIds
->>>>>>> 5141ab3b
-
-```solidity
-function withdrawLINKBalance(uint256 amount) external
-```
-
-<<<<<<< HEAD
-### withdrawSSVBalance
-
-```solidity
-function withdrawSSVBalance(uint256 amount) external
-```
-
-### setFunctionsAddress
-
-```solidity
-function setFunctionsAddress(address functionsAddress) external
-```
-
-### upkeepId
-
-```solidity
-function upkeepId() external view returns (uint256)
-```
-
-### latestActiveBalance
-
-```solidity
-function latestActiveBalance() external view returns (uint256)
-```
-
-### feePercent
-
-```solidity
-function feePercent() external view returns (uint32)
-=======
+
+```solidity
+function getOperatorIds() external view returns (uint64[])
+```
+
 ## ICasimirRegistry
 
 ### Operator
@@ -3288,121 +1730,44 @@
 
 ```solidity
 event DeregistrationCompleted(uint64 operatorId)
->>>>>>> 5141ab3b
-```
-
-### requestedWithdrawalBalance
-
-```solidity
-function requestedWithdrawalBalance() external view returns (uint256)
-```
-
-<<<<<<< HEAD
-### requestedExits
-
-```solidity
-function requestedExits() external view returns (uint256)
-```
-
-### finalizableCompletedExits
-=======
+```
+
+### registerOperator
+
+```solidity
+function registerOperator(uint64 operatorId) external payable
+```
+
 ### depositCollateral
->>>>>>> 5141ab3b
-
-```solidity
-function finalizableCompletedExits() external view returns (uint256)
-```
-
-<<<<<<< HEAD
-### reportPeriod
-
-```solidity
-function reportPeriod() external view returns (uint32)
-```
-
-### getTotalStake
-=======
+
+```solidity
+function depositCollateral(uint64 operatorId) external payable
+```
+
 ### requestWithdrawal
->>>>>>> 5141ab3b
-
-```solidity
-function getTotalStake() external view returns (uint256)
-```
-
-<<<<<<< HEAD
-### getReadyPoolIds
-
-```solidity
-function getReadyPoolIds() external view returns (uint32[])
-```
-
-### getPendingPoolIds
-=======
+
+```solidity
+function requestWithdrawal(uint64 operatorId, uint256 amount) external
+```
+
 ### requestDeregistration
->>>>>>> 5141ab3b
-
-```solidity
-function getPendingPoolIds() external view returns (uint32[])
-```
-
-<<<<<<< HEAD
-### getStakedPoolIds
-
-```solidity
-function getStakedPoolIds() external view returns (uint32[])
-```
-
-### getBufferedBalance
-
-```solidity
-function getBufferedBalance() external view returns (uint256)
-```
-
-### getExpectedEffectiveBalance
-
-```solidity
-function getExpectedEffectiveBalance() external view returns (uint256)
-=======
+
+```solidity
+function requestDeregistration(uint64 operatorId) external
+```
+
 ### addOperatorPool
 
 ```solidity
 function addOperatorPool(uint64 operatorId, uint32 poolId) external
->>>>>>> 5141ab3b
-```
-
-### getPendingWithdrawalEligibility
-
-```solidity
-function getPendingWithdrawalEligibility(uint256 index, uint256 period) external view returns (bool)
-```
-
-<<<<<<< HEAD
-### getWithdrawableBalance
-
-```solidity
-function getWithdrawableBalance() external view returns (uint256)
-```
-
-### getUserStake
-
-```solidity
-function getUserStake(address userAddress) external view returns (uint256)
-```
-
-### getPoolAddress
-
-```solidity
-function getPoolAddress(uint32 poolId) external view returns (address)
-```
-
-### getRegistryAddress
-
-```solidity
-function getRegistryAddress() external view returns (address)
-```
-
-### getUpkeepAddress
-=======
+```
+
+### removeOperatorPool
+
+```solidity
+function removeOperatorPool(uint64 operatorId, uint32 poolId, uint256 blameAmount) external
+```
+
 ### getOperator
 
 ```solidity
@@ -3410,120 +1775,11 @@
 ```
 
 ### getOperatorIds
->>>>>>> 5141ab3b
-
-```solidity
-function getUpkeepAddress() external view returns (address)
-```
-
-<<<<<<< HEAD
-### getUpkeepBalance
-
-```solidity
-function getUpkeepBalance() external view returns (uint256 upkeepBalance)
-```
-
-## ICasimirPool
-
-### PoolStatus
-
-```solidity
-enum PoolStatus {
-  PENDING,
-  ACTIVE,
-  EXITING_FORCED,
-  EXITING_REQUESTED,
-  WITHDRAWN
-}
-```
-
-### PoolDetails
-
-```solidity
-struct PoolDetails {
-  uint32 id;
-  uint256 balance;
-  bytes publicKey;
-  uint64[] operatorIds;
-  uint256 reshares;
-  enum ICasimirPool.PoolStatus status;
-}
-```
-
-### depositRewards
-
-```solidity
-function depositRewards() external
-```
-
-### withdrawBalance
-
-```solidity
-function withdrawBalance(uint32[] blamePercents) external
-```
-
-### setOperatorIds
-
-```solidity
-function setOperatorIds(uint64[] operatorIds) external
-```
-
-### setReshares
-
-```solidity
-function setReshares(uint256 reshares) external
-```
-
-### setStatus
-
-```solidity
-function setStatus(enum ICasimirPool.PoolStatus status) external
-```
-
-### id
-
-```solidity
-function id() external view returns (uint32)
-```
-
-### publicKey
-
-```solidity
-function publicKey() external view returns (bytes)
-```
-
-### reshares
-
-```solidity
-function reshares() external view returns (uint256)
-```
-
-### status
-
-```solidity
-function status() external view returns (enum ICasimirPool.PoolStatus)
-```
-
-### getDetails
-
-```solidity
-function getDetails() external view returns (struct ICasimirPool.PoolDetails)
-```
-
-### getBalance
-
-```solidity
-function getBalance() external view returns (uint256)
-```
-
-### getOperatorIds
 
 ```solidity
 function getOperatorIds() external view returns (uint64[])
 ```
 
-## ICasimirRegistry
-=======
 ## ICasimirUpkeep
 
 ### RequestType
@@ -3647,87 +1903,9 @@
 ```
 
 _Remove a bytes element from the array_
->>>>>>> 5141ab3b
-
-### Operator
-
-<<<<<<< HEAD
-```solidity
-struct Operator {
-  uint64 id;
-  bool active;
-  bool resharing;
-  int256 collateral;
-  uint256 poolCount;
-}
-```
-
-### OperatorRegistered
-
-```solidity
-event OperatorRegistered(uint64 operatorId)
-```
-
-### DeregistrationRequested
-
-```solidity
-event DeregistrationRequested(uint64 operatorId)
-```
-
-### DeregistrationCompleted
-
-```solidity
-event DeregistrationCompleted(uint64 operatorId)
-```
-
-### registerOperator
-
-```solidity
-function registerOperator(uint64 operatorId) external payable
-```
-
-### depositCollateral
-
-```solidity
-function depositCollateral(uint64 operatorId) external payable
-```
-
-### requestWithdrawal
-
-```solidity
-function requestWithdrawal(uint64 operatorId, uint256 amount) external
-```
-
-### requestDeregistration
-
-```solidity
-function requestDeregistration(uint64 operatorId) external
-```
-
-### addOperatorPool
-
-```solidity
-function addOperatorPool(uint64 operatorId, uint32 poolId) external
-```
-
-### removeOperatorPool
-
-```solidity
-function removeOperatorPool(uint64 operatorId, uint32 poolId, uint256 blameAmount) external
-```
-
-### getOperator
-
-```solidity
-function getOperator(uint64 operatorId) external view returns (struct ICasimirRegistry.Operator)
-```
-
-### getOperatorIds
-
-```solidity
-function getOperatorIds() external view returns (uint64[])
-```
-=======
+
+#### Parameters
+
 | Name | Type | Description |
 | ---- | ---- | ----------- |
 | bytesArray | bytes[] | The array of bytes |
@@ -3821,7 +1999,6 @@
 | Name | Type | Description |
 | ---- | ---- | ----------- |
 | [0] | bytes | The deposit count encoded as a little endian 64-bit number. |
->>>>>>> 5141ab3b
 
 ## IWETH9
 
@@ -3902,52 +2079,7 @@
 
 | Name | Type | Description |
 | ---- | ---- | ----------- |
-<<<<<<< HEAD
-| upkeepNeeded | bool | boolean to indicate whether the keeper should call performUpkeep or not. |
-| performData | bytes | bytes that the keeper should call performUpkeep with, if upkeep is needed. If you would like to encode data to decode later, try `abi.encode`. |
-
-## ICasimirViews
-
-### getCompoundablePoolIds
-
-```solidity
-function getCompoundablePoolIds(uint256 startIndex, uint256 endIndex) external view returns (uint32[5])
-```
-
-### getOperators
-
-```solidity
-function getOperators(uint256 startIndex, uint256 endIndex) external view returns (struct ICasimirRegistry.Operator[])
-```
-
-### getPoolDetails
-
-```solidity
-function getPoolDetails(uint32 poolId) external view returns (struct ICasimirPool.PoolDetails)
-```
-
-### getPendingValidatorPublicKeys
-
-```solidity
-function getPendingValidatorPublicKeys(uint256 startIndex, uint256 endIndex) external view returns (bytes[])
-```
-
-### getStakedValidatorPublicKeys
-
-```solidity
-function getStakedValidatorPublicKeys(uint256 startIndex, uint256 endIndex) external view returns (bytes[])
-```
-
-### getSweptBalance
-
-```solidity
-function getSweptBalance(uint256 startIndex, uint256 endIndex) external view returns (uint256)
-```
-
-## Types32Array
-=======
 | poolIds | uint32[5] | The next five compoundable pool IDs |
->>>>>>> 5141ab3b
 
 ### getOperators
 
@@ -4006,9 +2138,6 @@
 | startIndex | uint256 | The start index |
 | endIndex | uint256 | The end index |
 
-<<<<<<< HEAD
-## IDepositContract
-=======
 #### Return Values
 
 | Name | Type | Description |
@@ -4059,7 +2188,6 @@
 | balance | uint256 | The swept balance |
 
 ## ICasimirViews
->>>>>>> 5141ab3b
 
 ### getCompoundablePoolIds
 
@@ -4137,53 +2265,6 @@
 
 #### Return Values
 
-<<<<<<< HEAD
-```solidity
-function registerUpkeep(struct KeeperRegistrarInterface.RegistrationParams requestParams) external returns (uint256)
-```
-
-## MockFunctionsOracle
-
-### constructor
-
-```solidity
-constructor() public
-```
-
-### getRegistry
-
-```solidity
-function getRegistry() external view returns (address)
-```
-
-Returns the address of the registry contract
-
-#### Return Values
-
-| Name | Type | Description |
-| ---- | ---- | ----------- |
-| [0] | address | address The address of the registry contract |
-
-### sendRequest
-
-```solidity
-function sendRequest(uint64 _subscriptionId, bytes _data, uint32 _gasLimit) external returns (bytes32 requestId)
-```
-
-Sends a request (encoded as data) using the provided subscriptionId
-
-#### Parameters
-
-| Name | Type | Description |
-| ---- | ---- | ----------- |
-| _subscriptionId | uint64 | A unique subscription ID allocated by billing system, a client can make requests from different contracts referencing the same subscription |
-| _data | bytes | Encoded Chainlink Functions request data, use FunctionsClient API to encode a request |
-| _gasLimit | uint32 | Gas limit for the fulfillment callback |
-
-#### Return Values
-
-=======
->>>>>>> 5141ab3b
 | Name | Type | Description |
 | ---- | ---- | ----------- |
 | requestId | bytes32 | A unique request identifier (unique per DON) |
