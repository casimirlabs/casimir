--- conflicted
+++ resolved
@@ -1,48 +1,4 @@
 # Solidity API
-
-## MockFunctionsOracle
-
-### constructor
-
-```solidity
-constructor() public
-```
-
-### getRegistry
-
-```solidity
-function getRegistry() external view returns (address)
-```
-
-Returns the address of the registry contract
-
-#### Return Values
-
-| Name | Type | Description |
-| ---- | ---- | ----------- |
-| [0] | address | address The address of the registry contract |
-
-### sendRequest
-
-```solidity
-function sendRequest(uint64 _subscriptionId, bytes _data, uint32 _gasLimit) external returns (bytes32 requestId)
-```
-
-Sends a request (encoded as data) using the provided subscriptionId
-
-#### Parameters
-
-| Name | Type | Description |
-| ---- | ---- | ----------- |
-| _subscriptionId | uint64 | A unique subscription ID allocated by billing system, a client can make requests from different contracts referencing the same subscription |
-| _data | bytes | Encoded Chainlink Functions request data, use FunctionsClient API to encode a request |
-| _gasLimit | uint32 | Gas limit for the fulfillment callback |
-
-#### Return Values
-
-| Name | Type | Description |
-| ---- | ---- | ----------- |
-| requestId | bytes32 | A unique request identifier (unique per DON) |
 
 ## CasimirManager
 
@@ -556,7 +512,6 @@
 ```
 
 Get the total stake
-<<<<<<< HEAD
 
 #### Return Values
 
@@ -597,14 +552,6 @@
 ```solidity
 function getWithdrawableBalance() public view returns (uint256)
 ```
-=======
-
-#### Return Values
-
-| Name | Type | Description |
-| ---- | ---- | ----------- |
-| totalStake | uint256 | The total stake |
->>>>>>> 4197640b
 
 Get the withdrawable balanace
 
@@ -617,7 +564,6 @@
 ### getReservedFeeBalance
 
 ```solidity
-<<<<<<< HEAD
 function getReservedFeeBalance() public view returns (uint256)
 ```
 
@@ -920,113 +866,17 @@
 | [0] | uint256 | balance The pool balance |
 
 ### getOperatorIds
-=======
-function getBufferedBalance() public view returns (uint256 bufferedBalance)
-```
-
-Get the buffered balance
-
-#### Return Values
-
-| Name | Type | Description |
-| ---- | ---- | ----------- |
-| bufferedBalance | uint256 | The buffered balance |
-
-### getReadyBalance
-
-```solidity
-function getReadyBalance() public view returns (uint256 readyBalance)
-```
-
-Get the ready balance
-
-#### Return Values
-
-| Name | Type | Description |
-| ---- | ---- | ----------- |
-| readyBalance | uint256 | The ready balance |
-
-### getWithdrawableBalance
-
-```solidity
-function getWithdrawableBalance() public view returns (uint256)
-```
-
-Get the withdrawable balanace
-
-#### Return Values
-
-| Name | Type | Description |
-| ---- | ---- | ----------- |
-| [0] | uint256 | withdrawableBalance The withdrawable balanace |
-
-### getReservedFeeBalance
-
-```solidity
-function getReservedFeeBalance() public view returns (uint256)
-```
-
-Get the reserved fee balance
-
-#### Return Values
-
-| Name | Type | Description |
-| ---- | ---- | ----------- |
-| [0] | uint256 | reservedFeeBalance The reserved fee balance |
-
-### getExpectedEffectiveBalance
-
-```solidity
-function getExpectedEffectiveBalance() public view returns (uint256 expectedEffectiveBalance)
-```
-
-Get the expected effective balance
-
-#### Return Values
-
-| Name | Type | Description |
-| ---- | ---- | ----------- |
-| expectedEffectiveBalance | uint256 | The expected effective balance |
-
-### getPendingWithdrawalEligibility
-
-```solidity
-function getPendingWithdrawalEligibility(uint256 index, uint256 period) public view returns (bool pendingWithdrawalEligibility)
-```
-
-Get the eligibility of a pending withdrawal
-
-#### Parameters
-
-| Name | Type | Description |
-| ---- | ---- | ----------- |
-| index | uint256 | The index of the pending withdrawal |
-| period | uint256 | The period to check |
-
-#### Return Values
-
-| Name | Type | Description |
-| ---- | ---- | ----------- |
-| pendingWithdrawalEligibility | bool | The eligibility of a pending withdrawal |
-
-### getReadyPoolIds
->>>>>>> 4197640b
-
-```solidity
-function getReadyPoolIds() external view returns (uint32[])
-```
-
-<<<<<<< HEAD
+
+```solidity
+function getOperatorIds() external view returns (uint64[])
+```
+
 Get the operator IDs
-=======
-Get the ready pool IDs
->>>>>>> 4197640b
-
-#### Return Values
-
-| Name | Type | Description |
-| ---- | ---- | ----------- |
-<<<<<<< HEAD
+
+#### Return Values
+
+| Name | Type | Description |
+| ---- | ---- | ----------- |
 | [0] | uint64[] | operatorIds The operator IDs |
 
 ## CasimirRegistry
@@ -1168,99 +1018,11 @@
 ```
 
 Get the operator IDs
-=======
-| [0] | uint32[] | readyPoolIds The ready pool IDs |
-
-### getPendingPoolIds
-
-```solidity
-function getPendingPoolIds() external view returns (uint32[])
-```
-
-Get the pending pool IDs
-
-#### Return Values
-
-| Name | Type | Description |
-| ---- | ---- | ----------- |
-| [0] | uint32[] | pendingPoolIds The pending pool IDs |
-
-### getStakedPoolIds
-
-```solidity
-function getStakedPoolIds() external view returns (uint32[])
-```
-
-Get the staked pool IDs
-
-#### Return Values
-
-| Name | Type | Description |
-| ---- | ---- | ----------- |
-| [0] | uint32[] | stakedPoolIds The staked pool IDs |
-
-### getPoolAddress
-
-```solidity
-function getPoolAddress(uint32 poolId) external view returns (address)
-```
-
-Get a pool's address by ID
-
-#### Parameters
-
-| Name | Type | Description |
-| ---- | ---- | ----------- |
-| poolId | uint32 | The pool ID |
-
-#### Return Values
-
-| Name | Type | Description |
-| ---- | ---- | ----------- |
-| [0] | address | poolAddress The pool address |
-
-### getRegistryAddress
-
-```solidity
-function getRegistryAddress() external view returns (address registryAddress)
-```
-
-Get the registry address
-
-#### Return Values
-
-| Name | Type | Description |
-| ---- | ---- | ----------- |
-| registryAddress | address | The registry address |
-
-### getUpkeepAddress
-
-```solidity
-function getUpkeepAddress() external view returns (address upkeepAddress)
-```
-
-Get the upkeep address
-
-#### Return Values
-
-| Name | Type | Description |
-| ---- | ---- | ----------- |
-| upkeepAddress | address | The upkeep address |
-
-### getUpkeepBalance
-
-```solidity
-function getUpkeepBalance() external view returns (uint256 upkeepBalance)
-```
-
-Get the upkeep balance
->>>>>>> 4197640b
-
-#### Return Values
-
-| Name | Type | Description |
-| ---- | ---- | ----------- |
-<<<<<<< HEAD
+
+#### Return Values
+
+| Name | Type | Description |
+| ---- | ---- | ----------- |
 | [0] | uint64[] | operatorIds The operator IDs |
 
 ## CasimirUpkeep
@@ -1304,56 +1066,10 @@
 ```
 
 Current report block
-=======
-| upkeepBalance | uint256 | The upkeep balance |
-
-## CasimirPool
-
-### poolCapacity
-
-```solidity
-uint256 poolCapacity
-```
-
-Pool capacity
-
-### id
-
-```solidity
-uint32 id
-```
-
-Pool ID
-
-### publicKey
-
-```solidity
-bytes publicKey
-```
-
-Validator public key
-
-### reshares
-
-```solidity
-uint256 reshares
-```
-
-Reshares
-
-### status
-
-```solidity
-enum ICasimirPool.PoolStatus status
-```
-
-Status
->>>>>>> 4197640b
 
 ### reportCompoundablePoolIds
 
 ```solidity
-<<<<<<< HEAD
 uint32[5] reportCompoundablePoolIds
 ```
 
@@ -1390,57 +1106,11 @@
 ```
 
 Constructor
-=======
-constructor(address registryAddress, uint32 _id, bytes _publicKey, uint64[] _operatorIds) public
-```
-
-Constructor
-
-#### Parameters
-
-| Name | Type | Description |
-| ---- | ---- | ----------- |
-| registryAddress | address | The registry address |
-| _id | uint32 | The pool ID |
-| _publicKey | bytes | The validator public key |
-| _operatorIds | uint64[] | The operator IDs |
-
-### depositRewards
-
-```solidity
-function depositRewards() external
-```
-
-Deposit rewards from a pool to the manager
-
-### withdrawBalance
-
-```solidity
-function withdrawBalance(uint32[] blamePercents) external
-```
-
-Withdraw balance from a pool to the manager
-
-#### Parameters
-
-| Name | Type | Description |
-| ---- | ---- | ----------- |
-| blamePercents | uint32[] | The operator loss blame percents |
-
-### setOperatorIds
-
-```solidity
-function setOperatorIds(uint64[] _operatorIds) external
-```
-
-Set the operator IDs
->>>>>>> 4197640b
-
-#### Parameters
-
-| Name | Type | Description |
-| ---- | ---- | ----------- |
-<<<<<<< HEAD
+
+#### Parameters
+
+| Name | Type | Description |
+| ---- | ---- | ----------- |
 | linkFunctionsAddress | address | The functions oracle contract address |
 
 ### generateRequest
@@ -1450,23 +1120,11 @@
 ```
 
 Generate a new Functions.Request(off-chain, saving gas)
-=======
-| _operatorIds | uint64[] | The operator IDs |
-
-### setReshares
-
-```solidity
-function setReshares(uint256 _reshares) external
-```
-
-Set the reshare count
->>>>>>> 4197640b
-
-#### Parameters
-
-| Name | Type | Description |
-| ---- | ---- | ----------- |
-<<<<<<< HEAD
+
+#### Parameters
+
+| Name | Type | Description |
+| ---- | ---- | ----------- |
 | source | string | JavaScript source code |
 | secrets | bytes | Encrypted secrets payload |
 | args | string[] | List of arguments accessible from within the source code |
@@ -1478,23 +1136,11 @@
 ```
 
 Set the bytes representing the CBOR-encoded Functions.Request
-=======
-| _reshares | uint256 | The reshare count |
-
-### setStatus
-
-```solidity
-function setStatus(enum ICasimirPool.PoolStatus _status) external
-```
-
-Set the pool status
->>>>>>> 4197640b
-
-#### Parameters
-
-| Name | Type | Description |
-| ---- | ---- | ----------- |
-<<<<<<< HEAD
+
+#### Parameters
+
+| Name | Type | Description |
+| ---- | ---- | ----------- |
 | _fulfillGasLimit | uint32 | Maximum amount of gas used to call the client contract's `handleOracleFulfillment` function |
 | _linkSubscriptionId | uint64 | The functions billing subscription ID used to pay for Functions requests |
 | _requestCBOR | bytes | Bytes representing the CBOR-encoded Functions.Request |
@@ -1506,23 +1152,11 @@
 ```
 
 Check if the upkeep is needed
-=======
-| _status | enum ICasimirPool.PoolStatus | The pool status |
-
-### getDetails
-
-```solidity
-function getDetails() external view returns (struct ICasimirPool.PoolDetails poolDetails)
-```
-
-Get the pool details
->>>>>>> 4197640b
-
-#### Return Values
-
-| Name | Type | Description |
-| ---- | ---- | ----------- |
-<<<<<<< HEAD
+
+#### Return Values
+
+| Name | Type | Description |
+| ---- | ---- | ----------- |
 | upkeepNeeded | bool | True if the upkeep is needed |
 | [1] | bytes |  |
 
@@ -1541,37 +1175,11 @@
 ```
 
 Callback that is invoked once the DON has resolved the request or hit an error
-=======
-| poolDetails | struct ICasimirPool.PoolDetails | The pool details |
-
-### getBalance
-
-```solidity
-function getBalance() external view returns (uint256)
-```
-
-Get the pool balance
-
-#### Return Values
-
-| Name | Type | Description |
-| ---- | ---- | ----------- |
-| [0] | uint256 | balance The pool balance |
-
-### getOperatorIds
-
-```solidity
-function getOperatorIds() external view returns (uint64[])
-```
-
-Get the operator IDs
->>>>>>> 4197640b
-
-#### Return Values
-
-| Name | Type | Description |
-| ---- | ---- | ----------- |
-<<<<<<< HEAD
+
+#### Parameters
+
+| Name | Type | Description |
+| ---- | ---- | ----------- |
 | requestId | bytes32 | The request ID, returned by sendRequest() |
 | response | bytes | Aggregated response from the user code |
 | _error | bytes | Aggregated error from the user code or from the sweptStake pipeline Either response or error parameter will be set, but never both |
@@ -1597,33 +1205,11 @@
 ```
 
 Fulfill the request for testing
-=======
-| [0] | uint64[] | operatorIds The operator IDs |
-
-## CasimirRegistry
-
-### onlyOwnerOrPool
-
-```solidity
-modifier onlyOwnerOrPool(uint32 poolId)
-```
-
-_Validate the caller is owner or the authorized pool_
-
-### constructor
-
-```solidity
-constructor(address ssvNetworkViewsAddress) public
-```
-
-Constructor
->>>>>>> 4197640b
-
-#### Parameters
-
-| Name | Type | Description |
-| ---- | ---- | ----------- |
-<<<<<<< HEAD
+
+#### Parameters
+
+| Name | Type | Description |
+| ---- | ---- | ----------- |
 | requestId | bytes32 | The request ID, returned by sendRequest() |
 | response | bytes | Aggregated response from the user code |
 | err | bytes | Aggregated error from the user code or from the sweptStake pipeline Either response or error parameter will be set, but never both |
@@ -1637,23 +1223,11 @@
 ```
 
 Constructor
-=======
-| ssvNetworkViewsAddress | address | The SSV network views address |
-
-### registerOperator
-
-```solidity
-function registerOperator(uint64 operatorId) external payable
-```
-
-Register an operator with the set
->>>>>>> 4197640b
-
-#### Parameters
-
-| Name | Type | Description |
-| ---- | ---- | ----------- |
-<<<<<<< HEAD
+
+#### Parameters
+
+| Name | Type | Description |
+| ---- | ---- | ----------- |
 | managerAddress | address | The manager address |
 | registryAddress | address | The registry address |
 
@@ -1666,42 +1240,18 @@
 Get the next five compoundable pool IDs
 
 _Should be called off-chain_
-=======
-| operatorId | uint64 | The operator ID |
-
-### depositCollateral
-
-```solidity
-function depositCollateral(uint64 operatorId) external payable
-```
-
-Deposit collateral for an operator
->>>>>>> 4197640b
-
-#### Parameters
-
-| Name | Type | Description |
-| ---- | ---- | ----------- |
-<<<<<<< HEAD
+
+#### Parameters
+
+| Name | Type | Description |
+| ---- | ---- | ----------- |
 | startIndex | uint256 | The start index |
 | endIndex | uint256 | The end index |
-=======
-| operatorId | uint64 | The operator ID |
-
-### requestWithdrawal
-
-```solidity
-function requestWithdrawal(uint64 operatorId, uint256 amount) external
-```
-
-Request to withdraw collateral from an operator
->>>>>>> 4197640b
-
-#### Return Values
-
-| Name | Type | Description |
-| ---- | ---- | ----------- |
-<<<<<<< HEAD
+
+#### Return Values
+
+| Name | Type | Description |
+| ---- | ---- | ----------- |
 | poolIds | uint32[5] | The next five compoundable pool IDs |
 
 ### getOperators
@@ -1711,43 +1261,18 @@
 ```
 
 Get operators
-=======
-| operatorId | uint64 | The operator ID |
-| amount | uint256 | The amount to withdraw |
-
-### requestDeregistration
-
-```solidity
-function requestDeregistration(uint64 operatorId) external
-```
-
-Request deregistration for an operator
->>>>>>> 4197640b
-
-#### Parameters
-
-| Name | Type | Description |
-| ---- | ---- | ----------- |
-<<<<<<< HEAD
+
+#### Parameters
+
+| Name | Type | Description |
+| ---- | ---- | ----------- |
 | startIndex | uint256 | The start index |
 | endIndex | uint256 | The end index |
-=======
-| operatorId | uint64 | The operator ID |
-
-### addOperatorPool
-
-```solidity
-function addOperatorPool(uint64 operatorId, uint32 poolId) external
-```
-
-Add a pool to an operator
->>>>>>> 4197640b
-
-#### Return Values
-
-| Name | Type | Description |
-| ---- | ---- | ----------- |
-<<<<<<< HEAD
+
+#### Return Values
+
+| Name | Type | Description |
+| ---- | ---- | ----------- |
 | [0] | struct ICasimirRegistry.Operator[] | operators The operators |
 
 ### getPendingValidatorPublicKeys
@@ -1757,39 +1282,13 @@
 ```
 
 Get the pending validator public keys
-=======
-| operatorId | uint64 | The operator ID |
-| poolId | uint32 | The pool ID |
-
-### removeOperatorPool
-
-```solidity
-function removeOperatorPool(uint64 operatorId, uint32 poolId, uint256 blameAmount) external
-```
-
-Remove a pool from an operator
->>>>>>> 4197640b
-
-#### Parameters
-
-| Name | Type | Description |
-| ---- | ---- | ----------- |
-<<<<<<< HEAD
+
+#### Parameters
+
+| Name | Type | Description |
+| ---- | ---- | ----------- |
 | startIndex | uint256 | The start index |
 | endIndex | uint256 | The end index |
-=======
-| operatorId | uint64 | The operator ID |
-| poolId | uint32 | The pool ID |
-| blameAmount | uint256 | The amount to recover from collateral |
-
-### getOperator
-
-```solidity
-function getOperator(uint64 operatorId) external view returns (struct ICasimirRegistry.Operator operator)
-```
-
-Get an operator by ID
->>>>>>> 4197640b
 
 #### Return Values
 
@@ -1797,7 +1296,6 @@
 | ---- | ---- | ----------- |
 | [0] | bytes[] | validatorPublicKeys The pending validator public keys |
 
-<<<<<<< HEAD
 ### getStakedValidatorPublicKeys
 
 ```solidity
@@ -1805,27 +1303,11 @@
 ```
 
 Get the staked validator public keys
-=======
-#### Return Values
-
-| Name | Type | Description |
-| ---- | ---- | ----------- |
-| operator | struct ICasimirRegistry.Operator | The operator |
-
-### getOperatorIds
-
-```solidity
-function getOperatorIds() external view returns (uint64[])
-```
-
-Get the operator IDs
->>>>>>> 4197640b
-
-#### Return Values
-
-| Name | Type | Description |
-| ---- | ---- | ----------- |
-<<<<<<< HEAD
+
+#### Parameters
+
+| Name | Type | Description |
+| ---- | ---- | ----------- |
 | startIndex | uint256 | The start index |
 | endIndex | uint256 | The end index |
 
@@ -1842,39 +1324,9 @@
 ```
 
 Get a pool's details by ID
-=======
-| [0] | uint64[] | operatorIds The operator IDs |
-
-## CasimirUpkeep
-
-### reportHeartbeat
-
-```solidity
-uint256 reportHeartbeat
-```
-
-Oracle heartbeat
-
-### poolCapacity
-
-```solidity
-uint256 poolCapacity
-```
-
-Pool capacity
-
-### reportPeriod
-
-```solidity
-uint32 reportPeriod
-```
-
-Current report period
->>>>>>> 4197640b
-
-### reportRemainingRequests
-
-<<<<<<< HEAD
+
+#### Parameters
+
 | Name | Type | Description |
 | ---- | ---- | ----------- |
 | poolId | uint32 | The pool ID |
@@ -1894,33 +1346,9 @@
 Get the swept balance
 
 _Should be called off-chain_
-=======
-```solidity
-uint256 reportRemainingRequests
-```
-
-Current report remaining request count
-
-### reportRequestBlock
-
-```solidity
-uint256 reportRequestBlock
-```
-
-Current report block
-
-### reportCompoundablePoolIds
-
-```solidity
-uint32[5] reportCompoundablePoolIds
-```
-
-Current report compoundable pools
->>>>>>> 4197640b
-
-### finalizableCompoundablePoolIds
-
-<<<<<<< HEAD
+
+#### Parameters
+
 | Name | Type | Description |
 | ---- | ---- | ----------- |
 | startIndex | uint256 | The start index |
@@ -2061,12 +1489,6 @@
 event WithdrawalInitiated(address sender, uint256 amount)
 ```
 
-### WithdrawalFulfilled
-
-```solidity
-event WithdrawalFulfilled(address sender, uint256 amount)
-```
-
 ### depositStake
 
 ```solidity
@@ -2249,462 +1671,6 @@
 
 ### getReadyPoolIds
 
-=======
-```solidity
-uint32[5] finalizableCompoundablePoolIds
-```
-
-Finalizable compoundable pools
-
-### requestCBOR
-
-```solidity
-bytes requestCBOR
-```
-
-Binary request source code
-
-### fulfillGasLimit
-
-```solidity
-uint32 fulfillGasLimit
-```
-
-Fulfillment gas limit
-
-### constructor
-
-```solidity
-constructor(address linkFunctionsAddress) public
-```
-
-Constructor
-
-#### Parameters
-
-| Name | Type | Description |
-| ---- | ---- | ----------- |
-| linkFunctionsAddress | address | The functions oracle contract address |
-
-### generateRequest
-
-```solidity
-function generateRequest(string source, bytes secrets, string[] args) public pure returns (bytes)
-```
-
-Generate a new Functions.Request(off-chain, saving gas)
-
-#### Parameters
-
-| Name | Type | Description |
-| ---- | ---- | ----------- |
-| source | string | JavaScript source code |
-| secrets | bytes | Encrypted secrets payload |
-| args | string[] | List of arguments accessible from within the source code |
-
-### setRequest
-
-```solidity
-function setRequest(uint32 _fulfillGasLimit, uint64 _linkSubscriptionId, bytes _requestCBOR) external
-```
-
-Set the bytes representing the CBOR-encoded Functions.Request
-
-#### Parameters
-
-| Name | Type | Description |
-| ---- | ---- | ----------- |
-| _fulfillGasLimit | uint32 | Maximum amount of gas used to call the client contract's `handleOracleFulfillment` function |
-| _linkSubscriptionId | uint64 | The functions billing subscription ID used to pay for Functions requests |
-| _requestCBOR | bytes | Bytes representing the CBOR-encoded Functions.Request |
-
-### checkUpkeep
-
-```solidity
-function checkUpkeep(bytes) public view returns (bool upkeepNeeded, bytes)
-```
-
-Check if the upkeep is needed
-
-#### Return Values
-
-| Name | Type | Description |
-| ---- | ---- | ----------- |
-| upkeepNeeded | bool | True if the upkeep is needed |
-| [1] | bytes |  |
-
-### performUpkeep
-
-```solidity
-function performUpkeep(bytes) external
-```
-
-Perform the upkeep
-
-### fulfillRequest
-
-```solidity
-function fulfillRequest(bytes32 requestId, bytes response, bytes _error) internal
-```
-
-Callback that is invoked once the DON has resolved the request or hit an error
-
-#### Parameters
-
-| Name | Type | Description |
-| ---- | ---- | ----------- |
-| requestId | bytes32 | The request ID, returned by sendRequest() |
-| response | bytes | Aggregated response from the user code |
-| _error | bytes | Aggregated error from the user code or from the sweptStake pipeline Either response or error parameter will be set, but never both |
-
-### setOracleAddress
-
-```solidity
-function setOracleAddress(address newOracleAddress) external
-```
-
-Update the functions oracle address
-
-#### Parameters
-
-| Name | Type | Description |
-| ---- | ---- | ----------- |
-| newOracleAddress | address | New oracle address |
-
-### mockFulfillRequest
-
-```solidity
-function mockFulfillRequest(bytes32 requestId, bytes response, bytes err) external
-```
-
-Fulfill the request for testing
-
-#### Parameters
-
-| Name | Type | Description |
-| ---- | ---- | ----------- |
-| requestId | bytes32 | The request ID, returned by sendRequest() |
-| response | bytes | Aggregated response from the user code |
-| err | bytes | Aggregated error from the user code or from the sweptStake pipeline Either response or error parameter will be set, but never both |
-
-## ICasimirManager
-
-### Token
-
-```solidity
-enum Token {
-  LINK,
-  SSV,
-  WETH
-}
-```
-
-### User
-
-```solidity
-struct User {
-  uint256 stake0;
-  uint256 stakeRatioSum0;
-  uint256 actionPeriodTimestamp;
-  uint256 actionCount;
-}
-```
-
-### Withdrawal
-
-```solidity
-struct Withdrawal {
-  address user;
-  uint256 amount;
-  uint256 period;
-}
-```
-
-### DepositRequested
-
-```solidity
-event DepositRequested(uint32 poolId)
-```
-
-### DepositInitiated
-
-```solidity
-event DepositInitiated(uint32 poolId)
-```
-
-### DepositActivated
-
-```solidity
-event DepositActivated(uint32 poolId)
-```
-
-### ResharesRequested
-
-```solidity
-event ResharesRequested(uint64 operatorId)
-```
-
-### ReshareCompleted
-
-```solidity
-event ReshareCompleted(uint32 poolId)
-```
-
-### ExitRequested
-
-```solidity
-event ExitRequested(uint32 poolId)
-```
-
-### ForcedExitReportsRequested
-
-```solidity
-event ForcedExitReportsRequested(uint256 count)
-```
-
-### SlashedExitReportsRequested
-
-```solidity
-event SlashedExitReportsRequested(uint256 count)
-```
-
-### CompletedExitReportsRequested
-
-```solidity
-event CompletedExitReportsRequested(uint256 count)
-```
-
-### ExitCompleted
-
-```solidity
-event ExitCompleted(uint32 poolId)
-```
-
-### StakeDeposited
-
-```solidity
-event StakeDeposited(address sender, uint256 amount)
-```
-
-### StakeRebalanced
-
-```solidity
-event StakeRebalanced(uint256 amount)
-```
-
-### RewardsDeposited
-
-```solidity
-event RewardsDeposited(uint256 amount)
-```
-
-### TipsDeposited
-
-```solidity
-event TipsDeposited(uint256 amount)
-```
-
-### WithdrawalRequested
-
-```solidity
-event WithdrawalRequested(address sender, uint256 amount)
-```
-
-### WithdrawalInitiated
-
-```solidity
-event WithdrawalInitiated(address sender, uint256 amount)
-```
-
-### WithdrawalFulfilled
-
-```solidity
-event WithdrawalFulfilled(address sender, uint256 amount)
-```
-
-### depositStake
-
-```solidity
-function depositStake() external payable
-```
-
-### depositRewards
-
-```solidity
-function depositRewards() external payable
-```
-
-### depositExitedBalance
-
-```solidity
-function depositExitedBalance(uint32 poolId) external payable
-```
-
-### depositRecoveredBalance
-
-```solidity
-function depositRecoveredBalance(uint32 poolId) external payable
-```
-
-### depositReservedFees
-
-```solidity
-function depositReservedFees() external payable
-```
-
-### depositClusterBalance
-
-```solidity
-function depositClusterBalance(uint64[] operatorIds, struct ISSVNetworkCore.Cluster cluster, uint256 feeAmount, bool processed) external
-```
-
-### depositUpkeepBalance
-
-```solidity
-function depositUpkeepBalance(uint256 feeAmount, bool processed) external
-```
-
-### rebalanceStake
-
-```solidity
-function rebalanceStake(uint256 activeBalance, uint256 sweptBalance, uint256 activatedDeposits, uint256 completedExits) external
-```
-
-### compoundRewards
-
-```solidity
-function compoundRewards(uint32[5] poolIds) external
-```
-
-### requestWithdrawal
-
-```solidity
-function requestWithdrawal(uint256 amount) external
-```
-
-### fulfillWithdrawals
-
-```solidity
-function fulfillWithdrawals(uint256 count) external
-```
-
-### initiateDeposit
-
-```solidity
-function initiateDeposit(bytes32 depositDataRoot, bytes publicKey, bytes signature, bytes withdrawalCredentials, uint64[] operatorIds, bytes shares, struct ISSVNetworkCore.Cluster cluster, uint256 feeAmount, bool processed) external
-```
-
-### activateDeposits
-
-```solidity
-function activateDeposits(uint256 count) external
-```
-
-### requestForcedExitReports
-
-```solidity
-function requestForcedExitReports(uint256 count) external
-```
-
-### requestCompletedExitReports
-
-```solidity
-function requestCompletedExitReports(uint256 count) external
-```
-
-### requestReshares
-
-```solidity
-function requestReshares(uint64 operatorId) external
-```
-
-### reportForcedExits
-
-```solidity
-function reportForcedExits(uint32[] poolIds) external
-```
-
-### reportCompletedExit
-
-```solidity
-function reportCompletedExit(uint256 poolIndex, uint32[] blamePercents, struct ISSVNetworkCore.Cluster cluster) external
-```
-
-### reportReshare
-
-```solidity
-function reportReshare(uint32 poolId, uint64[] operatorIds, uint64[] oldOperatorIds, uint64 newOperatorId, uint64 oldOperatorId, bytes shares, struct ISSVNetworkCore.Cluster cluster, struct ISSVNetworkCore.Cluster oldCluster, uint256 feeAmount, bool processed) external
-```
-
-### withdrawLINKBalance
-
-```solidity
-function withdrawLINKBalance(uint256 amount) external
-```
-
-### withdrawSSVBalance
-
-```solidity
-function withdrawSSVBalance(uint256 amount) external
-```
-
-### setFunctionsAddress
-
-```solidity
-function setFunctionsAddress(address functionsAddress) external
-```
-
-### upkeepId
-
-```solidity
-function upkeepId() external view returns (uint256)
-```
-
-### latestActiveBalance
-
-```solidity
-function latestActiveBalance() external view returns (uint256)
-```
-
-### feePercent
-
-```solidity
-function feePercent() external view returns (uint32)
-```
-
-### requestedWithdrawalBalance
-
-```solidity
-function requestedWithdrawalBalance() external view returns (uint256)
-```
-
-### requestedExits
-
-```solidity
-function requestedExits() external view returns (uint256)
-```
-
-### finalizableCompletedExits
-
-```solidity
-function finalizableCompletedExits() external view returns (uint256)
-```
-
-### reportPeriod
-
-```solidity
-function reportPeriod() external view returns (uint32)
-```
-
-### getTotalStake
-
-```solidity
-function getTotalStake() external view returns (uint256)
-```
-
-### getReadyPoolIds
-
->>>>>>> 4197640b
 ```solidity
 function getReadyPoolIds() external view returns (uint32[])
 ```
@@ -3253,186 +2219,46 @@
 function registerUpkeep(struct KeeperRegistrarInterface.RegistrationParams requestParams) external returns (uint256)
 ```
 
-## CasimirViews
+## MockFunctionsOracle
 
 ### constructor
 
 ```solidity
-constructor(address managerAddress, address registryAddress) public
-```
-
-Constructor
-
-#### Parameters
-
-| Name | Type | Description |
-| ---- | ---- | ----------- |
-| managerAddress | address | The manager address |
-| registryAddress | address | The registry address |
-
-### getCompoundablePoolIds
-
-```solidity
-function getCompoundablePoolIds(uint256 startIndex, uint256 endIndex) external view returns (uint32[5] poolIds)
-```
-
-Get the next five compoundable pool IDs
-
-_Should be called off-chain_
-
-#### Parameters
-
-| Name | Type | Description |
-| ---- | ---- | ----------- |
-| startIndex | uint256 | The start index |
-| endIndex | uint256 | The end index |
-
-#### Return Values
-
-| Name | Type | Description |
-| ---- | ---- | ----------- |
-| poolIds | uint32[5] | The next five compoundable pool IDs |
-
-### getOperators
-
-```solidity
-function getOperators(uint256 startIndex, uint256 endIndex) external view returns (struct ICasimirRegistry.Operator[])
-```
-
-Get operators
-
-#### Parameters
-
-| Name | Type | Description |
-| ---- | ---- | ----------- |
-| startIndex | uint256 | The start index |
-| endIndex | uint256 | The end index |
-
-#### Return Values
-
-| Name | Type | Description |
-| ---- | ---- | ----------- |
-| [0] | struct ICasimirRegistry.Operator[] | operators The operators |
-
-### getPendingValidatorPublicKeys
-
-```solidity
-function getPendingValidatorPublicKeys(uint256 startIndex, uint256 endIndex) external view returns (bytes[])
-```
-
-Get the pending validator public keys
-
-#### Parameters
-
-| Name | Type | Description |
-| ---- | ---- | ----------- |
-| startIndex | uint256 | The start index |
-| endIndex | uint256 | The end index |
-
-#### Return Values
-
-| Name | Type | Description |
-| ---- | ---- | ----------- |
-| [0] | bytes[] | validatorPublicKeys The pending validator public keys |
-
-### getStakedValidatorPublicKeys
-
-```solidity
-function getStakedValidatorPublicKeys(uint256 startIndex, uint256 endIndex) external view returns (bytes[])
-```
-
-Get the staked validator public keys
-
-#### Parameters
-
-| Name | Type | Description |
-| ---- | ---- | ----------- |
-| startIndex | uint256 | The start index |
-| endIndex | uint256 | The end index |
-
-#### Return Values
-
-| Name | Type | Description |
-| ---- | ---- | ----------- |
-| [0] | bytes[] | validatorPublicKeys The staked validator public keys |
-
-### getPoolDetails
-
-```solidity
-function getPoolDetails(uint32 poolId) external view returns (struct ICasimirPool.PoolDetails poolDetails)
-```
-
-Get a pool's details by ID
-
-#### Parameters
-
-| Name | Type | Description |
-| ---- | ---- | ----------- |
-| poolId | uint32 | The pool ID |
-
-#### Return Values
-
-| Name | Type | Description |
-| ---- | ---- | ----------- |
-| poolDetails | struct ICasimirPool.PoolDetails | The pool details |
-
-### getSweptBalance
-
-```solidity
-function getSweptBalance(uint256 startIndex, uint256 endIndex) public view returns (uint256 balance)
-```
-
-Get the swept balance
-
-_Should be called off-chain_
-
-#### Parameters
-
-| Name | Type | Description |
-| ---- | ---- | ----------- |
-| startIndex | uint256 | The start index |
-| endIndex | uint256 | The end index |
-
-#### Return Values
-
-| Name | Type | Description |
-| ---- | ---- | ----------- |
-| balance | uint256 | The swept balance |
-
-## ICasimirViews
-
-### getCompoundablePoolIds
-
-```solidity
-function getCompoundablePoolIds(uint256 startIndex, uint256 endIndex) external view returns (uint32[5])
-```
-
-### getOperators
-
-```solidity
-function getOperators(uint256 startIndex, uint256 endIndex) external view returns (struct ICasimirRegistry.Operator[])
-```
-
-### getPoolDetails
-
-```solidity
-function getPoolDetails(uint32 poolId) external view returns (struct ICasimirPool.PoolDetails)
-```
-
-### getPendingValidatorPublicKeys
-
-```solidity
-function getPendingValidatorPublicKeys(uint256 startIndex, uint256 endIndex) external view returns (bytes[])
-```
-
-### getStakedValidatorPublicKeys
-
-```solidity
-function getStakedValidatorPublicKeys(uint256 startIndex, uint256 endIndex) external view returns (bytes[])
-```
-
-### getSweptBalance
-
-```solidity
-function getSweptBalance(uint256 startIndex, uint256 endIndex) external view returns (uint256)
-```
+constructor() public
+```
+
+### getRegistry
+
+```solidity
+function getRegistry() external view returns (address)
+```
+
+Returns the address of the registry contract
+
+#### Return Values
+
+| Name | Type | Description |
+| ---- | ---- | ----------- |
+| [0] | address | address The address of the registry contract |
+
+### sendRequest
+
+```solidity
+function sendRequest(uint64 _subscriptionId, bytes _data, uint32 _gasLimit) external returns (bytes32 requestId)
+```
+
+Sends a request (encoded as data) using the provided subscriptionId
+
+#### Parameters
+
+| Name | Type | Description |
+| ---- | ---- | ----------- |
+| _subscriptionId | uint64 | A unique subscription ID allocated by billing system, a client can make requests from different contracts referencing the same subscription |
+| _data | bytes | Encoded Chainlink Functions request data, use FunctionsClient API to encode a request |
+| _gasLimit | uint32 | Gas limit for the fulfillment callback |
+
+#### Return Values
+
+| Name | Type | Description |
+| ---- | ---- | ----------- |
+| requestId | bytes32 | A unique request identifier (unique per DON) |
