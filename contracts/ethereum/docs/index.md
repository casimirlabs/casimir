# Solidity API

## CasimirManager

### upkeepRegistrationMinimum

```solidity
uint256 upkeepRegistrationMinimum
```

Minimum balance for upkeep registration (0.1 LINK)

### feePercent

```solidity
uint32 feePercent
```

Total fee percentage

### reportPeriod

```solidity
uint32 reportPeriod
```

Current report period

### upkeepId

```solidity
uint256 upkeepId
```

Upkeep ID

### latestActiveBalance

```solidity
uint256 latestActiveBalance
```

Latest active balance

### finalizableCompletedExits

```solidity
uint256 finalizableCompletedExits
```

<<<<<<< HEAD
Exited pool count
=======
Get the total manager stake

#### Return Values

| Name | Type | Description |
| ---- | ---- | ----------- |
| [0] | uint256 | The total manager stake |

### getExecutionSwept

```solidity
function getExecutionSwept() public view returns (int256)
```

Get the total manager execution swept amount
>>>>>>> 5a0317da

### requestedWithdrawalBalance

<<<<<<< HEAD
```solidity
uint256 requestedWithdrawalBalance
```

Total pending withdrawal amount

### requestedExits

```solidity
uint256 requestedExits
```

Exiting pool count
=======
| Name | Type | Description |
| ---- | ---- | ----------- |
| [0] | int256 | The total manager execution swept amount |

### getExpectedConsensusStake

```solidity
function getExpectedConsensusStake() external view returns (int256)
```

Get the total manager expected consensus stake
>>>>>>> 5a0317da

### onlyPool

<<<<<<< HEAD
```solidity
modifier onlyPool(uint32 poolId)
```
=======
| Name | Type | Description |
| ---- | ---- | ----------- |
| [0] | int256 | The total manager expected consensus stake |
>>>>>>> 5a0317da

_Validate the caller is the authorized pool_

### onlyOracle

```solidity
modifier onlyOracle()
```

_Validate the caller is the oracle_

### onlyOracleOrRegistry

```solidity
modifier onlyOracleOrRegistry()
```

_Validate the caller is the oracle or registry_

### onlyOracleOrUpkeep

```solidity
modifier onlyOracleOrUpkeep()
```

_Validate the caller is the oracle or upkeep_

### onlyRegistry

```solidity
modifier onlyRegistry()
```

_Validate the caller is the registry_

### onlyUpkeep

```solidity
modifier onlyUpkeep()
```

_Validate the caller is the upkeep contract_

### constructor

```solidity
constructor(address _oracleAddress, address beaconDepositAddress, address linkFunctionsAddress, address linkRegistrarAddress, address linkRegistryAddress, address linkTokenAddress, address ssvNetworkAddress, address ssvNetworkViewsAddress, address ssvTokenAddress, address swapFactoryAddress, address swapRouterAddress, address wethTokenAddress) public
```

Constructor

#### Parameters

| Name | Type | Description |
| ---- | ---- | ----------- |
| _oracleAddress | address | The manager oracle address |
| beaconDepositAddress | address | The Beacon deposit address |
| linkFunctionsAddress | address | The Chainlink functions oracle address |
| linkRegistrarAddress | address | The Chainlink keeper registrar address |
| linkRegistryAddress | address | The Chainlink keeper registry address |
| linkTokenAddress | address | The Chainlink token address |
| ssvNetworkAddress | address | The SSV network address |
| ssvNetworkViewsAddress | address | The SSV network views address |
| ssvTokenAddress | address | The SSV token address |
| swapFactoryAddress | address | The Uniswap factory address |
| swapRouterAddress | address | The Uniswap router address |
| wethTokenAddress | address | The WETH contract address |

### receive

```solidity
receive() external payable
```

<<<<<<< HEAD
Receive and deposit validator tips

### depositStake

```solidity
function depositStake() external payable
```

Deposit user stake

### depositRewards

```solidity
function depositRewards() external payable
```

Deposit a given amount of rewards
=======
_Used for mocking sweeps from Beacon to the manager_
>>>>>>> 5a0317da

### depositExitedBalance

```solidity
function depositExitedBalance(uint32 poolId) external payable
```

Deposit exited balance from a given pool ID

#### Parameters

| Name | Type | Description |
| ---- | ---- | ----------- |
| poolId | uint32 | The pool ID |

### depositRecoveredBalance

```solidity
function depositRecoveredBalance(uint32 poolId) external payable
```

Deposit recovered balance for a given pool from an operator

#### Parameters

| Name | Type | Description |
| ---- | ---- | ----------- |
| poolId | uint32 | The pool ID |

### depositClusterBalance

```solidity
function depositClusterBalance(uint64[] operatorIds, struct ISSVNetworkCore.Cluster cluster, uint256 feeAmount, bool processed) external
```

Deposit to a cluster balance

#### Parameters

| Name | Type | Description |
| ---- | ---- | ----------- |
| operatorIds | uint64[] | The operator IDs |
| cluster | struct ISSVNetworkCore.Cluster | The SSV cluster snapshot |
| feeAmount | uint256 | The fee amount to deposit |
| processed | bool | Whether the fee amount is already processed |

### depositUpkeepBalance

```solidity
function depositUpkeepBalance(uint256 feeAmount, bool processed) external
```

Deposit to the upkeep balance

#### Parameters

| Name | Type | Description |
| ---- | ---- | ----------- |
| feeAmount | uint256 | The fee amount to deposit |
| processed | bool | Whether the fee amount is already processed |

### depositReservedFees

```solidity
function depositReservedFees() external payable
```

Deposit reserved fees

### withdrawReservedFees

```solidity
function withdrawReservedFees(uint256 amount) external
```

Withdraw a given amount of reserved fees

#### Parameters

| Name | Type | Description |
| ---- | ---- | ----------- |
| amount | uint256 | The amount of fees to withdraw |

### rebalanceStake

```solidity
function rebalanceStake(uint256 activeBalance, uint256 sweptBalance, uint256 activatedDeposits, uint256 completedExits) external
```

Rebalance the rewards to stake ratio and redistribute swept rewards

#### Parameters

| Name | Type | Description |
| ---- | ---- | ----------- |
| activeBalance | uint256 | The active balance |
| sweptBalance | uint256 | The swept balance |
| activatedDeposits | uint256 | The count of activated deposits |
| completedExits | uint256 | The count of withdrawn exits |

### compoundRewards

```solidity
function compoundRewards(uint32[5] poolIds) external
```

Compound rewards given a list of pool IDs

#### Parameters

| Name | Type | Description |
| ---- | ---- | ----------- |
| poolIds | uint32[5] | The list of pool IDs |

### requestWithdrawal

```solidity
function requestWithdrawal(uint256 amount) external
```

Request to withdraw user stake

#### Parameters

| Name | Type | Description |
| ---- | ---- | ----------- |
| amount | uint256 | The amount of stake to withdraw |

### fulfillWithdrawals

```solidity
function fulfillWithdrawals(uint256 count) external
```

Fulfill a given count of pending withdrawals

#### Parameters

| Name | Type | Description |
| ---- | ---- | ----------- |
| count | uint256 | The number of withdrawals to complete |

### initiateDeposit

```solidity
function initiateDeposit(bytes32 depositDataRoot, bytes publicKey, bytes signature, bytes withdrawalCredentials, uint64[] operatorIds, bytes shares, struct ISSVNetworkCore.Cluster cluster, uint256 feeAmount, bool processed) external
```

Initiate the next ready pool

#### Parameters

| Name | Type | Description |
| ---- | ---- | ----------- |
| depositDataRoot | bytes32 | The deposit data root |
| publicKey | bytes | The validator public key |
| signature | bytes | The signature |
| withdrawalCredentials | bytes | The withdrawal credentials |
| operatorIds | uint64[] | The operator IDs |
| shares | bytes | The operator shares |
| cluster | struct ISSVNetworkCore.Cluster | The SSV cluster snapshot |
| feeAmount | uint256 | The fee amount to deposit |
| processed | bool |  |

### activateDeposits

```solidity
function activateDeposits(uint256 count) external
```

Activate a given count of the next pending pools

#### Parameters

| Name | Type | Description |
| ---- | ---- | ----------- |
| count | uint256 | The number of pools to activate |

### requestForcedExitReports

```solidity
function requestForcedExitReports(uint256 count) external
```

Request reports a given count of forced exits

#### Parameters

| Name | Type | Description |
| ---- | ---- | ----------- |
| count | uint256 | The number of forced exits |

### requestCompletedExitReports

```solidity
function requestCompletedExitReports(uint256 count) external
```

Request reports for a given count of completed exits

#### Parameters

| Name | Type | Description |
| ---- | ---- | ----------- |
| count | uint256 | The number of completed exits |

### requestReshares

```solidity
function requestReshares(uint64 operatorId) external
```

Request reshares for an operator

#### Parameters

| Name | Type | Description |
| ---- | ---- | ----------- |
| operatorId | uint64 | The operator ID |

### reportForcedExits

```solidity
function reportForcedExits(uint32[] poolIds) external
```

Report pool forced (unrequested) exits

#### Parameters

| Name | Type | Description |
| ---- | ---- | ----------- |
| poolIds | uint32[] | The pool IDs |

### reportCompletedExit

```solidity
function reportCompletedExit(uint256 poolIndex, uint32[] blamePercents, struct ISSVNetworkCore.Cluster cluster) external
```

Report a completed exit

#### Parameters

| Name | Type | Description |
| ---- | ---- | ----------- |
| poolIndex | uint256 | The staked pool index |
| blamePercents | uint32[] | The operator blame percents (0 if balance is 32 ether) |
| cluster | struct ISSVNetworkCore.Cluster | The SSV cluster snapshot |

### reportReshare

```solidity
function reportReshare(uint32 poolId, uint64[] operatorIds, uint64[] oldOperatorIds, uint64 newOperatorId, uint64 oldOperatorId, bytes shares, struct ISSVNetworkCore.Cluster cluster, struct ISSVNetworkCore.Cluster oldCluster, uint256 feeAmount, bool processed) external
```

Report a reshare

#### Parameters

| Name | Type | Description |
| ---- | ---- | ----------- |
| poolId | uint32 | The pool ID |
| operatorIds | uint64[] | The operator IDs |
| oldOperatorIds | uint64[] | The old operator IDs |
| newOperatorId | uint64 | The new operator ID |
| oldOperatorId | uint64 | The old operator ID |
| shares | bytes | The operator shares |
| cluster | struct ISSVNetworkCore.Cluster | The SSV cluster snapshot |
| oldCluster | struct ISSVNetworkCore.Cluster | The old SSV cluster snapshot |
| feeAmount | uint256 | The fee amount to deposit |
| processed | bool | Whether the fee amount is already processed |

<<<<<<< HEAD
### withdrawUpkeepBalance
=======
### getExecutionStake

```solidity
function getExecutionStake() public view returns (int256)
```

Get the total manager execution stake

#### Return Values

| Name | Type | Description |
| ---- | ---- | ----------- |
| [0] | int256 | The total manager execution stake |

### getExecutionSwept

```solidity
function getExecutionSwept() public view returns (int256)
```

Get the total manager execution swept amount

#### Return Values

| Name | Type | Description |
| ---- | ---- | ----------- |
| [0] | int256 | The total manager execution swept amount |

### getConsensusStake
>>>>>>> 5a0317da

```solidity
function withdrawUpkeepBalance() external
```

Cancel upkeep and withdraw the upkeep balance

### withdrawLINKBalance

```solidity
function withdrawLINKBalance(uint256 amount) external
```

Withdraw a given amount from the LINK balance

#### Parameters

| Name | Type | Description |
| ---- | ---- | ----------- |
| amount | uint256 | The amount to withdraw |

<<<<<<< HEAD
### withdrawSSVBalance

```solidity
function withdrawSSVBalance(uint256 amount) external
```

Withdraw a given amount from the SSV balance
=======
### getExpectedConsensusStake

```solidity
function getExpectedConsensusStake() public view returns (int256)
```

Get the total manager expected consensus stake

_The expected stake will be honored with slashing recovery in place_
>>>>>>> 5a0317da

#### Parameters

| Name | Type | Description |
| ---- | ---- | ----------- |
<<<<<<< HEAD
| amount | uint256 | The amount to withdraw |
=======
| [0] | int256 | The the total manager expected consensus stake |
>>>>>>> 5a0317da

### setFunctionsAddress

```solidity
function setFunctionsAddress(address functionsAddress) external
```

Update the functions oracle address

#### Parameters

| Name | Type | Description |
| ---- | ---- | ----------- |
| functionsAddress | address | New functions oracle address |

### getUserStake

```solidity
function getUserStake(address userAddress) public view returns (uint256 userStake)
```

Get the total user stake for a given user address

#### Parameters

| Name | Type | Description |
| ---- | ---- | ----------- |
| userAddress | address | The user address |

#### Return Values

| Name | Type | Description |
| ---- | ---- | ----------- |
| userStake | uint256 | The total user stake |

### getTotalStake

```solidity
function getTotalStake() public view returns (uint256 totalStake)
```

Get the total stake

#### Return Values

| Name | Type | Description |
| ---- | ---- | ----------- |
| totalStake | uint256 | The total stake |

### getBufferedBalance

```solidity
function getBufferedBalance() public view returns (uint256 bufferedBalance)
```

Get the buffered balance

#### Return Values

| Name | Type | Description |
| ---- | ---- | ----------- |
| bufferedBalance | uint256 | The buffered balance |

### getReadyBalance

```solidity
function getReadyBalance() public view returns (uint256 readyBalance)
```

Get the ready balance

#### Return Values

| Name | Type | Description |
| ---- | ---- | ----------- |
| readyBalance | uint256 | The ready balance |

### getWithdrawableBalance

```solidity
function getWithdrawableBalance() public view returns (uint256)
```

Get the withdrawable balanace

#### Return Values

| Name | Type | Description |
| ---- | ---- | ----------- |
| [0] | uint256 | withdrawableBalance The withdrawable balanace |

### getReservedFeeBalance

```solidity
function getReservedFeeBalance() public view returns (uint256)
```

Get the reserved fee balance

#### Return Values

| Name | Type | Description |
| ---- | ---- | ----------- |
| [0] | uint256 | reservedFeeBalance The reserved fee balance |

### getExpectedEffectiveBalance

```solidity
function getExpectedEffectiveBalance() public view returns (uint256 expectedEffectiveBalance)
```

Get the expected effective balance

#### Return Values

| Name | Type | Description |
| ---- | ---- | ----------- |
| expectedEffectiveBalance | uint256 | The expected effective balance |

### getPendingWithdrawalEligibility

```solidity
function getPendingWithdrawalEligibility(uint256 index, uint256 period) public view returns (bool pendingWithdrawalEligibility)
```

Get the eligibility of a pending withdrawal

#### Parameters

| Name | Type | Description |
| ---- | ---- | ----------- |
| index | uint256 | The index of the pending withdrawal |
| period | uint256 | The period to check |

#### Return Values

| Name | Type | Description |
| ---- | ---- | ----------- |
| pendingWithdrawalEligibility | bool | The eligibility of a pending withdrawal |

### getReadyPoolIds

```solidity
function getReadyPoolIds() external view returns (uint32[])
```

Get the ready pool IDs

#### Return Values

| Name | Type | Description |
| ---- | ---- | ----------- |
| [0] | uint32[] | readyPoolIds The ready pool IDs |

### getPendingPoolIds

```solidity
function getPendingPoolIds() external view returns (uint32[])
```

Get the pending pool IDs

#### Return Values

| Name | Type | Description |
| ---- | ---- | ----------- |
| [0] | uint32[] | pendingPoolIds The pending pool IDs |

### getStakedPoolIds

```solidity
function getStakedPoolIds() external view returns (uint32[])
```

Get the staked pool IDs

#### Return Values

| Name | Type | Description |
| ---- | ---- | ----------- |
| [0] | uint32[] | stakedPoolIds The staked pool IDs |

### getPoolAddress

```solidity
function getPoolAddress(uint32 poolId) external view returns (address)
```

Get a pool's address by ID

#### Parameters

| Name | Type | Description |
| ---- | ---- | ----------- |
| poolId | uint32 | The pool ID |

#### Return Values

| Name | Type | Description |
| ---- | ---- | ----------- |
| [0] | address | poolAddress The pool address |

### getRegistryAddress

```solidity
function getRegistryAddress() external view returns (address registryAddress)
```

Get the registry address

#### Return Values

| Name | Type | Description |
| ---- | ---- | ----------- |
| registryAddress | address | The registry address |

### getUpkeepAddress

```solidity
function getUpkeepAddress() external view returns (address upkeepAddress)
```

Get the upkeep address

#### Return Values

| Name | Type | Description |
| ---- | ---- | ----------- |
| upkeepAddress | address | The upkeep address |

### getUpkeepBalance

```solidity
function getUpkeepBalance() external view returns (uint256 upkeepBalance)
```

Get the upkeep balance

#### Return Values

| Name | Type | Description |
| ---- | ---- | ----------- |
| upkeepBalance | uint256 | The upkeep balance |

## CasimirPool

### poolCapacity

```solidity
uint256 poolCapacity
```

Pool capacity

### id

```solidity
uint32 id
```

Pool ID

### publicKey

```solidity
bytes publicKey
```

Validator public key

### reshares

```solidity
uint256 reshares
```

Reshares

### status

```solidity
enum ICasimirPool.PoolStatus status
```

Status

### constructor

```solidity
constructor(address registryAddress, uint32 _id, bytes _publicKey, uint64[] _operatorIds) public
```

Constructor

#### Parameters

| Name | Type | Description |
| ---- | ---- | ----------- |
| registryAddress | address | The registry address |
| _id | uint32 | The pool ID |
| _publicKey | bytes | The validator public key |
| _operatorIds | uint64[] | The operator IDs |

### depositRewards

```solidity
function depositRewards() external
```

Deposit rewards from a pool to the manager

### withdrawBalance

```solidity
function withdrawBalance(uint32[] blamePercents) external
```

Withdraw balance from a pool to the manager

#### Parameters

| Name | Type | Description |
| ---- | ---- | ----------- |
| blamePercents | uint32[] | The operator loss blame percents |

### setOperatorIds

```solidity
function setOperatorIds(uint64[] _operatorIds) external
```

Set the operator IDs

#### Parameters

| Name | Type | Description |
| ---- | ---- | ----------- |
| _operatorIds | uint64[] | The operator IDs |

### setReshares

```solidity
function setReshares(uint256 _reshares) external
```

Set the reshare count

#### Parameters

| Name | Type | Description |
| ---- | ---- | ----------- |
| _reshares | uint256 | The reshare count |

### setStatus

```solidity
function setStatus(enum ICasimirPool.PoolStatus _status) external
```

Set the pool status

#### Parameters

| Name | Type | Description |
| ---- | ---- | ----------- |
| _status | enum ICasimirPool.PoolStatus | The pool status |

<<<<<<< HEAD
### getDetails
=======
### getExecutionStake

```solidity
function getExecutionStake() external view returns (int256)
```

### getExecutionSwept

```solidity
function getExecutionSwept() external view returns (int256)
```

### getConsensusStake
>>>>>>> 5a0317da

```solidity
function getDetails() external view returns (struct ICasimirPool.PoolDetails poolDetails)
```

<<<<<<< HEAD
Get the pool details
=======
### getExpectedConsensusStake

```solidity
function getExpectedConsensusStake() external view returns (int256)
```
>>>>>>> 5a0317da

#### Return Values

| Name | Type | Description |
| ---- | ---- | ----------- |
| poolDetails | struct ICasimirPool.PoolDetails | The pool details |

### getBalance

```solidity
function getBalance() external view returns (uint256)
```

Get the pool balance

#### Return Values

| Name | Type | Description |
| ---- | ---- | ----------- |
| [0] | uint256 | balance The pool balance |

### getOperatorIds

```solidity
function getOperatorIds() external view returns (uint64[])
```

Get the operator IDs

#### Return Values

| Name | Type | Description |
| ---- | ---- | ----------- |
| [0] | uint64[] | operatorIds The operator IDs |

## CasimirRegistry

### onlyOwnerOrPool

```solidity
modifier onlyOwnerOrPool(uint32 poolId)
```

_Validate the caller is owner or the authorized pool_

### constructor

```solidity
constructor(address ssvNetworkViewsAddress) public
```

<<<<<<< HEAD
Constructor
=======
## MockAggregator

### version

```solidity
uint256 version
```

### description

```solidity
string description
```

### decimals

```solidity
uint8 decimals
```

### latestAnswer

```solidity
int256 latestAnswer
```

### latestTimestamp

```solidity
uint256 latestTimestamp
```

### latestRound

```solidity
uint256 latestRound
```

### getAnswer

```solidity
mapping(uint256 => int256) getAnswer
```

### getTimestamp

```solidity
mapping(uint256 => uint256) getTimestamp
```

### constructor

```solidity
constructor(uint8 _decimals, int256 _initialAnswer) public
```

### updateAnswer

```solidity
function updateAnswer(int256 _answer) public
```

### updateRoundData

```solidity
function updateRoundData(uint80 _roundId, int256 _answer, uint256 _timestamp, uint256 _startedAt) public
```

### getRoundData

```solidity
function getRoundData(uint80 _roundId) external view returns (uint80 roundId, int256 answer, uint256 startedAt, uint256 updatedAt, uint80 answeredInRound)
```

### latestRoundData

```solidity
function latestRoundData() external view returns (uint80 roundId, int256 answer, uint256 startedAt, uint256 updatedAt, uint80 answeredInRound)
```

## MockKeeperRegistry

### registerUpkeep

```solidity
function registerUpkeep(address target, uint32 gasLimit, address admin, bytes checkData, bytes offchainConfig) external view returns (uint256 id)
```

### getState

```solidity
function getState() external pure returns (struct State state, struct OnchainConfig config, address[] signers, address[] transmitters, uint8 f)
```

## Functions
>>>>>>> 5a0317da

#### Parameters

| Name | Type | Description |
| ---- | ---- | ----------- |
| ssvNetworkViewsAddress | address | The SSV network views address |

### registerOperator

```solidity
function registerOperator(uint64 operatorId) external payable
```

Register an operator with the set

#### Parameters

| Name | Type | Description |
| ---- | ---- | ----------- |
| operatorId | uint64 | The operator ID |

### depositCollateral

```solidity
function depositCollateral(uint64 operatorId) external payable
```

Deposit collateral for an operator

#### Parameters

| Name | Type | Description |
| ---- | ---- | ----------- |
| operatorId | uint64 | The operator ID |

### requestWithdrawal

```solidity
function requestWithdrawal(uint64 operatorId, uint256 amount) external
```

Request to withdraw collateral from an operator

#### Parameters

| Name | Type | Description |
| ---- | ---- | ----------- |
| operatorId | uint64 | The operator ID |
| amount | uint256 | The amount to withdraw |

### requestDeregistration

```solidity
function requestDeregistration(uint64 operatorId) external
```

Request deregistration for an operator

#### Parameters

| Name | Type | Description |
| ---- | ---- | ----------- |
| operatorId | uint64 | The operator ID |

### addOperatorPool

```solidity
function addOperatorPool(uint64 operatorId, uint32 poolId) external
```

Add a pool to an operator

#### Parameters

| Name | Type | Description |
| ---- | ---- | ----------- |
| operatorId | uint64 | The operator ID |
| poolId | uint32 | The pool ID |

### removeOperatorPool

```solidity
function removeOperatorPool(uint64 operatorId, uint32 poolId, uint256 blameAmount) external
```

Remove a pool from an operator

#### Parameters

| Name | Type | Description |
| ---- | ---- | ----------- |
| operatorId | uint64 | The operator ID |
| poolId | uint32 | The pool ID |
| blameAmount | uint256 | The amount to recover from collateral |

### getOperator

```solidity
function getOperator(uint64 operatorId) external view returns (struct ICasimirRegistry.Operator operator)
```

Get an operator by ID

#### Parameters

| Name | Type | Description |
| ---- | ---- | ----------- |
| operatorId | uint64 | The operator ID |

#### Return Values

| Name | Type | Description |
| ---- | ---- | ----------- |
| operator | struct ICasimirRegistry.Operator | The operator |

### getOperatorIds

```solidity
function getOperatorIds() external view returns (uint64[])
```

Get the operator IDs

#### Return Values

| Name | Type | Description |
| ---- | ---- | ----------- |
| [0] | uint64[] | operatorIds The operator IDs |

## CasimirUpkeep

### reportHeartbeat

```solidity
uint256 reportHeartbeat
```

Oracle heartbeat

### poolCapacity

```solidity
uint256 poolCapacity
```

Pool capacity

### reportPeriod

```solidity
uint32 reportPeriod
```

Current report period

### reportRemainingRequests

```solidity
uint256 reportRemainingRequests
```

Current report remaining request count

### reportRequestBlock

```solidity
uint256 reportRequestBlock
```

Current report block

### reportCompoundablePoolIds

```solidity
uint32[5] reportCompoundablePoolIds
```

Current report compoundable pools

### finalizableCompoundablePoolIds

```solidity
uint32[5] finalizableCompoundablePoolIds
```

Finalizable compoundable pools

### requestCBOR

```solidity
bytes requestCBOR
```

Binary request source code

### fulfillGasLimit

```solidity
uint32 fulfillGasLimit
```

Fulfillment gas limit

### constructor

```solidity
constructor(address linkFunctionsAddress) public
```

Constructor

#### Parameters

| Name | Type | Description |
| ---- | ---- | ----------- |
| linkFunctionsAddress | address | The functions oracle contract address |

### generateRequest

```solidity
function generateRequest(string source, bytes secrets, string[] args) public pure returns (bytes)
```

Generate a new Functions.Request(off-chain, saving gas)

#### Parameters

| Name | Type | Description |
| ---- | ---- | ----------- |
| source | string | JavaScript source code |
| secrets | bytes | Encrypted secrets payload |
| args | string[] | List of arguments accessible from within the source code |

### setRequest

```solidity
function setRequest(uint32 _fulfillGasLimit, uint64 _linkSubscriptionId, bytes _requestCBOR) external
```

Set the bytes representing the CBOR-encoded Functions.Request

#### Parameters

| Name | Type | Description |
| ---- | ---- | ----------- |
| _fulfillGasLimit | uint32 | Maximum amount of gas used to call the client contract's `handleOracleFulfillment` function |
| _linkSubscriptionId | uint64 | The functions billing subscription ID used to pay for Functions requests |
| _requestCBOR | bytes | Bytes representing the CBOR-encoded Functions.Request |

### checkUpkeep

```solidity
function checkUpkeep(bytes) public view returns (bool upkeepNeeded, bytes)
```

Check if the upkeep is needed

#### Return Values

| Name | Type | Description |
| ---- | ---- | ----------- |
| upkeepNeeded | bool | True if the upkeep is needed |
| [1] | bytes |  |

### performUpkeep

```solidity
function performUpkeep(bytes) external
```

Perform the upkeep

### fulfillRequest

```solidity
function fulfillRequest(bytes32 requestId, bytes response, bytes _error) internal
```

Callback that is invoked once the DON has resolved the request or hit an error

#### Parameters

| Name | Type | Description |
| ---- | ---- | ----------- |
| requestId | bytes32 | The request ID, returned by sendRequest() |
| response | bytes | Aggregated response from the user code |
| _error | bytes | Aggregated error from the user code or from the sweptStake pipeline Either response or error parameter will be set, but never both |

### setOracleAddress

```solidity
function setOracleAddress(address newOracleAddress) external
```

Update the functions oracle address

#### Parameters

| Name | Type | Description |
| ---- | ---- | ----------- |
| newOracleAddress | address | New oracle address |

### mockFulfillRequest

```solidity
function mockFulfillRequest(bytes32 requestId, bytes response, bytes err) external
```

Fulfill the request for testing

#### Parameters

| Name | Type | Description |
| ---- | ---- | ----------- |
| requestId | bytes32 | The request ID, returned by sendRequest() |
| response | bytes | Aggregated response from the user code |
| err | bytes | Aggregated error from the user code or from the sweptStake pipeline Either response or error parameter will be set, but never both |

## CasimirViews

### constructor

```solidity
constructor(address managerAddress, address registryAddress) public
```

Constructor

#### Parameters

| Name | Type | Description |
| ---- | ---- | ----------- |
| managerAddress | address | The manager address |
| registryAddress | address | The registry address |

### getCompoundablePoolIds

```solidity
function getCompoundablePoolIds(uint256 startIndex, uint256 endIndex) external view returns (uint32[5] poolIds)
```

Get the next five compoundable pool IDs

_Should be called off-chain_

#### Parameters

| Name | Type | Description |
| ---- | ---- | ----------- |
| startIndex | uint256 | The start index |
| endIndex | uint256 | The end index |

#### Return Values

| Name | Type | Description |
| ---- | ---- | ----------- |
| poolIds | uint32[5] | The next five compoundable pool IDs |

### getOperators

```solidity
function getOperators(uint256 startIndex, uint256 endIndex) external view returns (struct ICasimirRegistry.Operator[])
```

Get operators

#### Parameters

| Name | Type | Description |
| ---- | ---- | ----------- |
| startIndex | uint256 | The start index |
| endIndex | uint256 | The end index |

#### Return Values

| Name | Type | Description |
| ---- | ---- | ----------- |
| [0] | struct ICasimirRegistry.Operator[] | operators The operators |

### getPendingValidatorPublicKeys

```solidity
function getPendingValidatorPublicKeys(uint256 startIndex, uint256 endIndex) external view returns (bytes[])
```

Get the pending validator public keys

#### Parameters

| Name | Type | Description |
| ---- | ---- | ----------- |
| startIndex | uint256 | The start index |
| endIndex | uint256 | The end index |

#### Return Values

| Name | Type | Description |
| ---- | ---- | ----------- |
| [0] | bytes[] | validatorPublicKeys The pending validator public keys |

### getStakedValidatorPublicKeys

```solidity
function getStakedValidatorPublicKeys(uint256 startIndex, uint256 endIndex) external view returns (bytes[])
```

Get the staked validator public keys

#### Parameters

| Name | Type | Description |
| ---- | ---- | ----------- |
| startIndex | uint256 | The start index |
| endIndex | uint256 | The end index |

#### Return Values

| Name | Type | Description |
| ---- | ---- | ----------- |
| [0] | bytes[] | validatorPublicKeys The staked validator public keys |

### getPoolDetails

```solidity
function getPoolDetails(uint32 poolId) external view returns (struct ICasimirPool.PoolDetails poolDetails)
```

Get a pool's details by ID

#### Parameters

| Name | Type | Description |
| ---- | ---- | ----------- |
| poolId | uint32 | The pool ID |

#### Return Values

| Name | Type | Description |
| ---- | ---- | ----------- |
| poolDetails | struct ICasimirPool.PoolDetails | The pool details |

### getSweptBalance

```solidity
function getSweptBalance(uint256 startIndex, uint256 endIndex) public view returns (uint256 balance)
```

Get the swept balance

_Should be called off-chain_

#### Parameters

| Name | Type | Description |
| ---- | ---- | ----------- |
| startIndex | uint256 | The start index |
| endIndex | uint256 | The end index |

#### Return Values

| Name | Type | Description |
| ---- | ---- | ----------- |
| balance | uint256 | The swept balance |

## ICasimirManager

### Token

```solidity
enum Token {
  LINK,
  SSV,
  WETH
}
```

### User

```solidity
struct User {
  uint256 stake0;
  uint256 stakeRatioSum0;
  uint256 actionPeriodTimestamp;
  uint256 actionCount;
}
```

### Withdrawal

```solidity
struct Withdrawal {
  address user;
  uint256 amount;
  uint256 period;
}
```

### DepositRequested

```solidity
event DepositRequested(uint32 poolId)
```

### DepositInitiated

```solidity
event DepositInitiated(uint32 poolId)
```

### DepositActivated

```solidity
event DepositActivated(uint32 poolId)
```

### ResharesRequested

```solidity
event ResharesRequested(uint64 operatorId)
```

### ReshareCompleted

```solidity
event ReshareCompleted(uint32 poolId)
```

### ExitRequested

```solidity
event ExitRequested(uint32 poolId)
```

### ForcedExitReportsRequested

```solidity
event ForcedExitReportsRequested(uint256 count)
```

### SlashedExitReportsRequested

```solidity
event SlashedExitReportsRequested(uint256 count)
```

### CompletedExitReportsRequested

```solidity
event CompletedExitReportsRequested(uint256 count)
```

### ExitCompleted

```solidity
event ExitCompleted(uint32 poolId)
```

### StakeDeposited

```solidity
event StakeDeposited(address sender, uint256 amount)
```

### StakeRebalanced

```solidity
event StakeRebalanced(uint256 amount)
```

### RewardsDeposited

```solidity
event RewardsDeposited(uint256 amount)
```

### TipsDeposited

```solidity
event TipsDeposited(uint256 amount)
```

### WithdrawalRequested

```solidity
event WithdrawalRequested(address sender, uint256 amount)
```

### WithdrawalInitiated

```solidity
event WithdrawalInitiated(address sender, uint256 amount)
```

### WithdrawalFulfilled

```solidity
event WithdrawalFulfilled(address sender, uint256 amount)
```

### depositStake

```solidity
function depositStake() external payable
```

### depositRewards

```solidity
function depositRewards() external payable
```

### depositExitedBalance

```solidity
function depositExitedBalance(uint32 poolId) external payable
```

### depositRecoveredBalance

```solidity
function depositRecoveredBalance(uint32 poolId) external payable
```

### depositReservedFees

```solidity
function depositReservedFees() external payable
```

### depositClusterBalance

```solidity
function depositClusterBalance(uint64[] operatorIds, struct ISSVNetworkCore.Cluster cluster, uint256 feeAmount, bool processed) external
```

### depositUpkeepBalance

```solidity
function depositUpkeepBalance(uint256 feeAmount, bool processed) external
```

### rebalanceStake

```solidity
function rebalanceStake(uint256 activeBalance, uint256 sweptBalance, uint256 activatedDeposits, uint256 completedExits) external
```

### compoundRewards

```solidity
function compoundRewards(uint32[5] poolIds) external
```

### requestWithdrawal

```solidity
function requestWithdrawal(uint256 amount) external
```

### fulfillWithdrawals

```solidity
function fulfillWithdrawals(uint256 count) external
```

### initiateDeposit

```solidity
function initiateDeposit(bytes32 depositDataRoot, bytes publicKey, bytes signature, bytes withdrawalCredentials, uint64[] operatorIds, bytes shares, struct ISSVNetworkCore.Cluster cluster, uint256 feeAmount, bool processed) external
```

<<<<<<< HEAD
### activateDeposits

```solidity
function activateDeposits(uint256 count) external
```

### requestForcedExitReports

```solidity
function requestForcedExitReports(uint256 count) external
```

### requestCompletedExitReports

```solidity
function requestCompletedExitReports(uint256 count) external
```

### requestReshares

```solidity
function requestReshares(uint64 operatorId) external
```

### reportForcedExits

```solidity
function reportForcedExits(uint32[] poolIds) external
```

### reportCompletedExit
=======
Query the current deposit count.

#### Return Values

| Name | Type | Description |
| ---- | ---- | ----------- |
| [0] | bytes | The deposit count encoded as a little endian 64-bit number. |

## OnchainConfig

```solidity
struct OnchainConfig {
  uint32 paymentPremiumPPB;
  uint32 flatFeeMicroLink;
  uint32 checkGasLimit;
  uint24 stalenessSeconds;
  uint16 gasCeilingMultiplier;
  uint96 minUpkeepSpend;
  uint32 maxPerformGas;
  uint32 maxCheckDataSize;
  uint32 maxPerformDataSize;
  uint256 fallbackGasPrice;
  uint256 fallbackLinkPrice;
  address transcoder;
  address registrar;
}
```

## State

```solidity
struct State {
  uint32 nonce;
  uint96 ownerLinkBalance;
  uint256 expectedLinkBalance;
  uint96 totalPremium;
  uint256 numUpkeeps;
  uint32 configCount;
  uint32 latestConfigBlockNumber;
  bytes32 latestConfigDigest;
  uint32 latestEpoch;
  bool paused;
}
```

## UpkeepInfo

```solidity
struct UpkeepInfo {
  address target;
  uint32 executeGas;
  bytes checkData;
  uint96 balance;
  address admin;
  uint64 maxValidBlocknumber;
  uint32 lastPerformBlockNumber;
  uint96 amountSpent;
  bool paused;
  bytes offchainConfig;
}
```

## UpkeepFailureReason

```solidity
enum UpkeepFailureReason {
  NONE,
  UPKEEP_CANCELLED,
  UPKEEP_PAUSED,
  TARGET_CHECK_REVERTED,
  UPKEEP_NOT_NEEDED,
  PERFORM_DATA_EXCEEDS_LIMIT,
  INSUFFICIENT_BALANCE
}
```

## KeeperRegistryBaseInterface

### registerUpkeep

```solidity
function registerUpkeep(address target, uint32 gasLimit, address admin, bytes checkData, bytes offchainConfig) external returns (uint256 id)
```

### cancelUpkeep

```solidity
function cancelUpkeep(uint256 id) external
```

### pauseUpkeep

```solidity
function pauseUpkeep(uint256 id) external
```

### unpauseUpkeep

```solidity
function unpauseUpkeep(uint256 id) external
```

### transferUpkeepAdmin

```solidity
function transferUpkeepAdmin(uint256 id, address proposed) external
```

### acceptUpkeepAdmin

```solidity
function acceptUpkeepAdmin(uint256 id) external
```

### updateCheckData

```solidity
function updateCheckData(uint256 id, bytes newCheckData) external
```

### addFunds

```solidity
function addFunds(uint256 id, uint96 amount) external
```

### setUpkeepGasLimit

```solidity
function setUpkeepGasLimit(uint256 id, uint32 gasLimit) external
```

### setUpkeepOffchainConfig

```solidity
function setUpkeepOffchainConfig(uint256 id, bytes config) external
```

### getUpkeep

```solidity
function getUpkeep(uint256 id) external view returns (struct UpkeepInfo upkeepInfo)
```

### getActiveUpkeepIDs

```solidity
function getActiveUpkeepIDs(uint256 startIndex, uint256 maxCount) external view returns (uint256[])
```

### getTransmitterInfo

```solidity
function getTransmitterInfo(address query) external view returns (bool active, uint8 index, uint96 balance, uint96 lastCollected, address payee)
```

### getState

```solidity
function getState() external view returns (struct State state, struct OnchainConfig config, address[] signers, address[] transmitters, uint8 f)
```

## IKeeperRegistry

_The view methods are not actually marked as view in the implementation
but we want them to be easily queried off-chain. Solidity will not compile
if we actually inherit from this interface, so we document it here._

### checkUpkeep

```solidity
function checkUpkeep(uint256 upkeepId) external view returns (bool upkeepNeeded, bytes performData, enum UpkeepFailureReason upkeepFailureReason, uint256 gasUsed, uint256 fastGasWei, uint256 linkNative)
```

## KeeperRegistryExecutableInterface

### checkUpkeep

```solidity
function checkUpkeep(uint256 upkeepId) external returns (bool upkeepNeeded, bytes performData, enum UpkeepFailureReason upkeepFailureReason, uint256 gasUsed, uint256 fastGasWei, uint256 linkNative)
```

## ISSVToken

### mint

```solidity
function mint(address to, uint256 amount) external
```

Mint tokens

#### Parameters

| Name | Type | Description |
| ---- | ---- | ----------- |
| to | address | The target address |
| amount | uint256 | The amount of token to mint |

## IWETH9

### deposit

```solidity
function deposit() external payable
```

Deposit ether to get wrapped ether

### withdraw

```solidity
function withdraw(uint256) external
```

Withdraw wrapped ether to get ether

## Buffer

_A library for working with mutable byte buffers in Solidity.

Byte buffers are mutable and expandable, and provide a variety of primitives
for appending to them. At any time you can fetch a bytes object containing the
current contents of the buffer. The bytes object should not be stored between
operations, as it may change due to resizing of the buffer._

### buffer

```solidity
struct buffer {
  bytes buf;
  uint256 capacity;
}
```

### init

```solidity
function init(struct Buffer.buffer buf, uint256 capacity) internal pure returns (struct Buffer.buffer)
```

_Initializes a buffer with an initial capacity._

#### Parameters

| Name | Type | Description |
| ---- | ---- | ----------- |
| buf | struct Buffer.buffer | The buffer to initialize. |
| capacity | uint256 | The number of bytes of space to allocate the buffer. |

#### Return Values

| Name | Type | Description |
| ---- | ---- | ----------- |
| [0] | struct Buffer.buffer | The buffer, for chaining. |

### fromBytes
>>>>>>> 5a0317da

```solidity
function reportCompletedExit(uint256 poolIndex, uint32[] blamePercents, struct ISSVNetworkCore.Cluster cluster) external
```

### reportReshare

```solidity
function reportReshare(uint32 poolId, uint64[] operatorIds, uint64[] oldOperatorIds, uint64 newOperatorId, uint64 oldOperatorId, bytes shares, struct ISSVNetworkCore.Cluster cluster, struct ISSVNetworkCore.Cluster oldCluster, uint256 feeAmount, bool processed) external
```

### withdrawLINKBalance

```solidity
function withdrawLINKBalance(uint256 amount) external
```

### withdrawSSVBalance

```solidity
function withdrawSSVBalance(uint256 amount) external
```

### setFunctionsAddress

```solidity
function setFunctionsAddress(address functionsAddress) external
```

### upkeepId

```solidity
function upkeepId() external view returns (uint256)
```

### latestActiveBalance

```solidity
function latestActiveBalance() external view returns (uint256)
```

### feePercent

```solidity
function feePercent() external view returns (uint32)
```

### requestedWithdrawalBalance

```solidity
function requestedWithdrawalBalance() external view returns (uint256)
```

### requestedExits

```solidity
function requestedExits() external view returns (uint256)
```

### finalizableCompletedExits

```solidity
function finalizableCompletedExits() external view returns (uint256)
```

### reportPeriod

```solidity
function reportPeriod() external view returns (uint32)
```

### getTotalStake

```solidity
function getTotalStake() external view returns (uint256)
```

### getReadyPoolIds

```solidity
function getReadyPoolIds() external view returns (uint32[])
```

### getPendingPoolIds

```solidity
function getPendingPoolIds() external view returns (uint32[])
```

### getStakedPoolIds

```solidity
function getStakedPoolIds() external view returns (uint32[])
```

### getBufferedBalance

```solidity
function getBufferedBalance() external view returns (uint256)
```

### getExpectedEffectiveBalance

```solidity
function getExpectedEffectiveBalance() external view returns (uint256)
```

### getPendingWithdrawalEligibility

```solidity
function getPendingWithdrawalEligibility(uint256 index, uint256 period) external view returns (bool)
```

### getWithdrawableBalance

```solidity
function getWithdrawableBalance() external view returns (uint256)
```

### getUserStake

```solidity
function getUserStake(address userAddress) external view returns (uint256)
```

### getPoolAddress

```solidity
function getPoolAddress(uint32 poolId) external view returns (address)
```

### getRegistryAddress

```solidity
function getRegistryAddress() external view returns (address)
```

### getUpkeepAddress

```solidity
function getUpkeepAddress() external view returns (address)
```

### getUpkeepBalance

```solidity
function getUpkeepBalance() external view returns (uint256 upkeepBalance)
```

## ICasimirPool

### PoolStatus

```solidity
enum PoolStatus {
  PENDING,
  ACTIVE,
  EXITING_FORCED,
  EXITING_REQUESTED,
  WITHDRAWN
}
```

### PoolDetails

```solidity
struct PoolDetails {
  uint32 id;
  uint256 balance;
  bytes publicKey;
  uint64[] operatorIds;
  uint256 reshares;
  enum ICasimirPool.PoolStatus status;
}
```

### depositRewards

```solidity
function depositRewards() external
```

### withdrawBalance

```solidity
function withdrawBalance(uint32[] blamePercents) external
```

### setOperatorIds

```solidity
function setOperatorIds(uint64[] operatorIds) external
```

### setReshares

```solidity
function setReshares(uint256 reshares) external
```

### setStatus

```solidity
function setStatus(enum ICasimirPool.PoolStatus status) external
```

### id

```solidity
function id() external view returns (uint32)
```

### publicKey

```solidity
function publicKey() external view returns (bytes)
```

### reshares

```solidity
function reshares() external view returns (uint256)
```

### status

```solidity
function status() external view returns (enum ICasimirPool.PoolStatus)
```

### getDetails

```solidity
function getDetails() external view returns (struct ICasimirPool.PoolDetails)
```

### getBalance

```solidity
function getBalance() external view returns (uint256)
```

### getOperatorIds

```solidity
function getOperatorIds() external view returns (uint64[])
```

## ICasimirRegistry

### Operator

```solidity
struct Operator {
  uint64 id;
  bool active;
  bool resharing;
  int256 collateral;
  uint256 poolCount;
}
```

### OperatorRegistered

```solidity
event OperatorRegistered(uint64 operatorId)
```

### DeregistrationRequested

```solidity
event DeregistrationRequested(uint64 operatorId)
```

### DeregistrationCompleted

```solidity
event DeregistrationCompleted(uint64 operatorId)
```

### registerOperator

```solidity
function registerOperator(uint64 operatorId) external payable
```

### depositCollateral

```solidity
function depositCollateral(uint64 operatorId) external payable
```

### requestWithdrawal

```solidity
function requestWithdrawal(uint64 operatorId, uint256 amount) external
```

### requestDeregistration

```solidity
function requestDeregistration(uint64 operatorId) external
```

### addOperatorPool

```solidity
function addOperatorPool(uint64 operatorId, uint32 poolId) external
```

### removeOperatorPool

```solidity
function removeOperatorPool(uint64 operatorId, uint32 poolId, uint256 blameAmount) external
```

### getOperator

```solidity
function getOperator(uint64 operatorId) external view returns (struct ICasimirRegistry.Operator)
```

### getOperatorIds

```solidity
function getOperatorIds() external view returns (uint64[])
```

## ICasimirUpkeep

### RequestType

```solidity
enum RequestType {
  NONE,
  BALANCES,
  DETAILS
}
```

### ReportStatus

```solidity
enum ReportStatus {
  FINALIZED,
  REQUESTING,
  PROCESSING
}
```
<<<<<<< HEAD

### OCRResponse

```solidity
event OCRResponse(bytes32 requestId, bytes result, bytes err)
```

### UpkeepPerformed

```solidity
event UpkeepPerformed(enum ICasimirUpkeep.ReportStatus status)
```

### performUpkeep

```solidity
function performUpkeep(bytes performData) external
```

method that is actually executed by the keepers, via the registry.
The data returned by the checkUpkeep simulation will be passed into
this method to actually be executed.

_The input to this method should not be trusted, and the caller of the
method should not even be restricted to any single registry. Anyone should
be able call it, and the input should be validated, there is no guarantee
that the data passed in is the performData returned from checkUpkeep. This
could happen due to malicious keepers, racing keepers, or simply a state
change while the performUpkeep transaction is waiting for confirmation.
Always validate the data passed in._

#### Parameters

| Name | Type | Description |
| ---- | ---- | ----------- |
| performData | bytes | is the data which was passed back from the checkData simulation. If it is encoded, it can easily be decoded into other types by calling `abi.decode`. This data should not be trusted, and should be validated against the contract's current state. |

### setOracleAddress

```solidity
function setOracleAddress(address oracleAddress) external
```

### mockFulfillRequest

```solidity
function mockFulfillRequest(bytes32 requestId, bytes result, bytes err) external
```

### checkUpkeep

```solidity
function checkUpkeep(bytes checkData) external returns (bool upkeepNeeded, bytes performData)
```

method that is simulated by the keepers to see if any work actually
needs to be performed. This method does does not actually need to be
executable, and since it is only ever simulated it can consume lots of gas.

_To ensure that it is never called, you may want to add the
cannotExecute modifier from KeeperBase to your implementation of this
method._

#### Parameters

| Name | Type | Description |
| ---- | ---- | ----------- |
| checkData | bytes | specified in the upkeep registration so it is always the same for a registered upkeep. This can easily be broken down into specific arguments using `abi.decode`, so multiple upkeeps can be registered on the same contract and easily differentiated by the contract. |

#### Return Values

| Name | Type | Description |
| ---- | ---- | ----------- |
| upkeepNeeded | bool | boolean to indicate whether the keeper should call performUpkeep or not. |
| performData | bytes | bytes that the keeper should call performUpkeep with, if upkeep is needed. If you would like to encode data to decode later, try `abi.encode`. |

## ICasimirViews

### getCompoundablePoolIds

```solidity
function getCompoundablePoolIds(uint256 startIndex, uint256 endIndex) external view returns (uint32[5])
```

### getOperators

```solidity
function getOperators(uint256 startIndex, uint256 endIndex) external view returns (struct ICasimirRegistry.Operator[])
```

### getPoolDetails

```solidity
function getPoolDetails(uint32 poolId) external view returns (struct ICasimirPool.PoolDetails)
```

### getPendingValidatorPublicKeys

```solidity
function getPendingValidatorPublicKeys(uint256 startIndex, uint256 endIndex) external view returns (bytes[])
```

### getStakedValidatorPublicKeys

```solidity
function getStakedValidatorPublicKeys(uint256 startIndex, uint256 endIndex) external view returns (bytes[])
```

### getSweptBalance

```solidity
function getSweptBalance(uint256 startIndex, uint256 endIndex) external view returns (uint256)
```

## Types32Array

### remove

```solidity
function remove(uint32[] uint32Array, uint256 index) internal
```

_Remove a uint32 element from the array_

#### Parameters

| Name | Type | Description |
| ---- | ---- | ----------- |
| uint32Array | uint32[] | The array of uint32 |
| index | uint256 |  |

## TypesBytesArray

### remove

```solidity
function remove(bytes[] bytesArray, uint256 index) internal
```

_Remove a bytes element from the array_

#### Parameters

| Name | Type | Description |
| ---- | ---- | ----------- |
| bytesArray | bytes[] | The array of bytes |
| index | uint256 | The index of the element to remove |

## TypesWithdrawalArray

### remove

```solidity
function remove(struct ICasimirManager.Withdrawal[] withdrawals, uint256 index) internal
```

_Remove a withdrawal from the array_

#### Parameters

| Name | Type | Description |
| ---- | ---- | ----------- |
| withdrawals | struct ICasimirManager.Withdrawal[] | The array of withdrawals |
| index | uint256 | The index of the withdrawal to remove |

## TypesAddress

### send

```solidity
function send(address user, uint256 amount) internal
```

_Send ETH to a user_

#### Parameters

| Name | Type | Description |
| ---- | ---- | ----------- |
| user | address | The user address |
| amount | uint256 | The amount of stake to send |

## MockFunctionsOracle

### constructor

```solidity
constructor() public
```

### getRegistry

```solidity
function getRegistry() external view returns (address)
```

Returns the address of the registry contract

#### Return Values

| Name | Type | Description |
| ---- | ---- | ----------- |
| [0] | address | address The address of the registry contract |

### sendRequest

```solidity
function sendRequest(uint64 _subscriptionId, bytes _data, uint32 _gasLimit) external returns (bytes32 requestId)
```

Sends a request (encoded as data) using the provided subscriptionId

#### Parameters

| Name | Type | Description |
| ---- | ---- | ----------- |
| _subscriptionId | uint64 | A unique subscription ID allocated by billing system, a client can make requests from different contracts referencing the same subscription |
| _data | bytes | Encoded Chainlink Functions request data, use FunctionsClient API to encode a request |
| _gasLimit | uint32 | Gas limit for the fulfillment callback |

#### Return Values

| Name | Type | Description |
| ---- | ---- | ----------- |
| requestId | bytes32 | A unique request identifier (unique per DON) |

## IDepositContract

### DepositEvent

```solidity
event DepositEvent(bytes pubkey, bytes withdrawal_credentials, bytes amount, bytes signature, bytes index)
```

A processed deposit event.

### deposit

```solidity
function deposit(bytes pubkey, bytes withdrawal_credentials, bytes signature, bytes32 deposit_data_root) external payable
```

Submit a Phase 0 DepositData object.

#### Parameters

| Name | Type | Description |
| ---- | ---- | ----------- |
| pubkey | bytes | A BLS12-381 public key. |
| withdrawal_credentials | bytes | Commitment to a public key for withdrawals. |
| signature | bytes | A BLS12-381 signature. |
| deposit_data_root | bytes32 | The SHA-256 hash of the SSZ-encoded DepositData object. Used as a protection against malformed input. |

### get_deposit_root

```solidity
function get_deposit_root() external view returns (bytes32)
```

Query the current deposit root hash.

#### Return Values

| Name | Type | Description |
| ---- | ---- | ----------- |
| [0] | bytes32 | The deposit root hash. |

### get_deposit_count

```solidity
function get_deposit_count() external view returns (bytes)
```

Query the current deposit count.

#### Return Values

| Name | Type | Description |
| ---- | ---- | ----------- |
| [0] | bytes | The deposit count encoded as a little endian 64-bit number. |

## IWETH9

### deposit

```solidity
function deposit() external payable
```

Deposit ether to get wrapped ether

### withdraw

```solidity
function withdraw(uint256) external
```

Withdraw wrapped ether to get ether

## KeeperRegistrarInterface

### RegistrationParams

```solidity
struct RegistrationParams {
  string name;
  bytes encryptedEmail;
  address upkeepContract;
  uint32 gasLimit;
  address adminAddress;
  bytes checkData;
  bytes offchainConfig;
  uint96 amount;
}
```

### registerUpkeep

```solidity
function registerUpkeep(struct KeeperRegistrarInterface.RegistrationParams requestParams) external returns (uint256)
```
=======
>>>>>>> 5a0317da
<|MERGE_RESOLUTION|>--- conflicted
+++ resolved
@@ -48,29 +48,10 @@
 uint256 finalizableCompletedExits
 ```
 
-<<<<<<< HEAD
 Exited pool count
-=======
-Get the total manager stake
-
-#### Return Values
-
-| Name | Type | Description |
-| ---- | ---- | ----------- |
-| [0] | uint256 | The total manager stake |
-
-### getExecutionSwept
-
-```solidity
-function getExecutionSwept() public view returns (int256)
-```
-
-Get the total manager execution swept amount
->>>>>>> 5a0317da
 
 ### requestedWithdrawalBalance
 
-<<<<<<< HEAD
 ```solidity
 uint256 requestedWithdrawalBalance
 ```
@@ -84,31 +65,12 @@
 ```
 
 Exiting pool count
-=======
-| Name | Type | Description |
-| ---- | ---- | ----------- |
-| [0] | int256 | The total manager execution swept amount |
-
-### getExpectedConsensusStake
-
-```solidity
-function getExpectedConsensusStake() external view returns (int256)
-```
-
-Get the total manager expected consensus stake
->>>>>>> 5a0317da
 
 ### onlyPool
 
-<<<<<<< HEAD
 ```solidity
 modifier onlyPool(uint32 poolId)
 ```
-=======
-| Name | Type | Description |
-| ---- | ---- | ----------- |
-| [0] | int256 | The total manager expected consensus stake |
->>>>>>> 5a0317da
 
 _Validate the caller is the authorized pool_
 
@@ -183,7 +145,6 @@
 receive() external payable
 ```
 
-<<<<<<< HEAD
 Receive and deposit validator tips
 
 ### depositStake
@@ -201,9 +162,6 @@
 ```
 
 Deposit a given amount of rewards
-=======
-_Used for mocking sweeps from Beacon to the manager_
->>>>>>> 5a0317da
 
 ### depositExitedBalance
 
@@ -477,39 +435,7 @@
 | feeAmount | uint256 | The fee amount to deposit |
 | processed | bool | Whether the fee amount is already processed |
 
-<<<<<<< HEAD
 ### withdrawUpkeepBalance
-=======
-### getExecutionStake
-
-```solidity
-function getExecutionStake() public view returns (int256)
-```
-
-Get the total manager execution stake
-
-#### Return Values
-
-| Name | Type | Description |
-| ---- | ---- | ----------- |
-| [0] | int256 | The total manager execution stake |
-
-### getExecutionSwept
-
-```solidity
-function getExecutionSwept() public view returns (int256)
-```
-
-Get the total manager execution swept amount
-
-#### Return Values
-
-| Name | Type | Description |
-| ---- | ---- | ----------- |
-| [0] | int256 | The total manager execution swept amount |
-
-### getConsensusStake
->>>>>>> 5a0317da
 
 ```solidity
 function withdrawUpkeepBalance() external
@@ -531,7 +457,6 @@
 | ---- | ---- | ----------- |
 | amount | uint256 | The amount to withdraw |
 
-<<<<<<< HEAD
 ### withdrawSSVBalance
 
 ```solidity
@@ -539,27 +464,12 @@
 ```
 
 Withdraw a given amount from the SSV balance
-=======
-### getExpectedConsensusStake
-
-```solidity
-function getExpectedConsensusStake() public view returns (int256)
-```
-
-Get the total manager expected consensus stake
-
-_The expected stake will be honored with slashing recovery in place_
->>>>>>> 5a0317da
-
-#### Parameters
-
-| Name | Type | Description |
-| ---- | ---- | ----------- |
-<<<<<<< HEAD
+
+#### Parameters
+
+| Name | Type | Description |
+| ---- | ---- | ----------- |
 | amount | uint256 | The amount to withdraw |
-=======
-| [0] | int256 | The the total manager expected consensus stake |
->>>>>>> 5a0317da
 
 ### setFunctionsAddress
 
@@ -927,37 +837,13 @@
 | ---- | ---- | ----------- |
 | _status | enum ICasimirPool.PoolStatus | The pool status |
 
-<<<<<<< HEAD
 ### getDetails
-=======
-### getExecutionStake
-
-```solidity
-function getExecutionStake() external view returns (int256)
-```
-
-### getExecutionSwept
-
-```solidity
-function getExecutionSwept() external view returns (int256)
-```
-
-### getConsensusStake
->>>>>>> 5a0317da
 
 ```solidity
 function getDetails() external view returns (struct ICasimirPool.PoolDetails poolDetails)
 ```
 
-<<<<<<< HEAD
 Get the pool details
-=======
-### getExpectedConsensusStake
-
-```solidity
-function getExpectedConsensusStake() external view returns (int256)
-```
->>>>>>> 5a0317da
 
 #### Return Values
 
@@ -1009,105 +895,7 @@
 constructor(address ssvNetworkViewsAddress) public
 ```
 
-<<<<<<< HEAD
 Constructor
-=======
-## MockAggregator
-
-### version
-
-```solidity
-uint256 version
-```
-
-### description
-
-```solidity
-string description
-```
-
-### decimals
-
-```solidity
-uint8 decimals
-```
-
-### latestAnswer
-
-```solidity
-int256 latestAnswer
-```
-
-### latestTimestamp
-
-```solidity
-uint256 latestTimestamp
-```
-
-### latestRound
-
-```solidity
-uint256 latestRound
-```
-
-### getAnswer
-
-```solidity
-mapping(uint256 => int256) getAnswer
-```
-
-### getTimestamp
-
-```solidity
-mapping(uint256 => uint256) getTimestamp
-```
-
-### constructor
-
-```solidity
-constructor(uint8 _decimals, int256 _initialAnswer) public
-```
-
-### updateAnswer
-
-```solidity
-function updateAnswer(int256 _answer) public
-```
-
-### updateRoundData
-
-```solidity
-function updateRoundData(uint80 _roundId, int256 _answer, uint256 _timestamp, uint256 _startedAt) public
-```
-
-### getRoundData
-
-```solidity
-function getRoundData(uint80 _roundId) external view returns (uint80 roundId, int256 answer, uint256 startedAt, uint256 updatedAt, uint80 answeredInRound)
-```
-
-### latestRoundData
-
-```solidity
-function latestRoundData() external view returns (uint80 roundId, int256 answer, uint256 startedAt, uint256 updatedAt, uint80 answeredInRound)
-```
-
-## MockKeeperRegistry
-
-### registerUpkeep
-
-```solidity
-function registerUpkeep(address target, uint32 gasLimit, address admin, bytes checkData, bytes offchainConfig) external view returns (uint256 id)
-```
-
-### getState
-
-```solidity
-function getState() external pure returns (struct State state, struct OnchainConfig config, address[] signers, address[] transmitters, uint8 f)
-```
-
-## Functions
->>>>>>> 5a0317da
 
 #### Parameters
 
@@ -1779,7 +1567,6 @@
 function initiateDeposit(bytes32 depositDataRoot, bytes publicKey, bytes signature, bytes withdrawalCredentials, uint64[] operatorIds, bytes shares, struct ISSVNetworkCore.Cluster cluster, uint256 feeAmount, bool processed) external
 ```
 
-<<<<<<< HEAD
 ### activateDeposits
 
 ```solidity
@@ -1811,265 +1598,6 @@
 ```
 
 ### reportCompletedExit
-=======
-Query the current deposit count.
-
-#### Return Values
-
-| Name | Type | Description |
-| ---- | ---- | ----------- |
-| [0] | bytes | The deposit count encoded as a little endian 64-bit number. |
-
-## OnchainConfig
-
-```solidity
-struct OnchainConfig {
-  uint32 paymentPremiumPPB;
-  uint32 flatFeeMicroLink;
-  uint32 checkGasLimit;
-  uint24 stalenessSeconds;
-  uint16 gasCeilingMultiplier;
-  uint96 minUpkeepSpend;
-  uint32 maxPerformGas;
-  uint32 maxCheckDataSize;
-  uint32 maxPerformDataSize;
-  uint256 fallbackGasPrice;
-  uint256 fallbackLinkPrice;
-  address transcoder;
-  address registrar;
-}
-```
-
-## State
-
-```solidity
-struct State {
-  uint32 nonce;
-  uint96 ownerLinkBalance;
-  uint256 expectedLinkBalance;
-  uint96 totalPremium;
-  uint256 numUpkeeps;
-  uint32 configCount;
-  uint32 latestConfigBlockNumber;
-  bytes32 latestConfigDigest;
-  uint32 latestEpoch;
-  bool paused;
-}
-```
-
-## UpkeepInfo
-
-```solidity
-struct UpkeepInfo {
-  address target;
-  uint32 executeGas;
-  bytes checkData;
-  uint96 balance;
-  address admin;
-  uint64 maxValidBlocknumber;
-  uint32 lastPerformBlockNumber;
-  uint96 amountSpent;
-  bool paused;
-  bytes offchainConfig;
-}
-```
-
-## UpkeepFailureReason
-
-```solidity
-enum UpkeepFailureReason {
-  NONE,
-  UPKEEP_CANCELLED,
-  UPKEEP_PAUSED,
-  TARGET_CHECK_REVERTED,
-  UPKEEP_NOT_NEEDED,
-  PERFORM_DATA_EXCEEDS_LIMIT,
-  INSUFFICIENT_BALANCE
-}
-```
-
-## KeeperRegistryBaseInterface
-
-### registerUpkeep
-
-```solidity
-function registerUpkeep(address target, uint32 gasLimit, address admin, bytes checkData, bytes offchainConfig) external returns (uint256 id)
-```
-
-### cancelUpkeep
-
-```solidity
-function cancelUpkeep(uint256 id) external
-```
-
-### pauseUpkeep
-
-```solidity
-function pauseUpkeep(uint256 id) external
-```
-
-### unpauseUpkeep
-
-```solidity
-function unpauseUpkeep(uint256 id) external
-```
-
-### transferUpkeepAdmin
-
-```solidity
-function transferUpkeepAdmin(uint256 id, address proposed) external
-```
-
-### acceptUpkeepAdmin
-
-```solidity
-function acceptUpkeepAdmin(uint256 id) external
-```
-
-### updateCheckData
-
-```solidity
-function updateCheckData(uint256 id, bytes newCheckData) external
-```
-
-### addFunds
-
-```solidity
-function addFunds(uint256 id, uint96 amount) external
-```
-
-### setUpkeepGasLimit
-
-```solidity
-function setUpkeepGasLimit(uint256 id, uint32 gasLimit) external
-```
-
-### setUpkeepOffchainConfig
-
-```solidity
-function setUpkeepOffchainConfig(uint256 id, bytes config) external
-```
-
-### getUpkeep
-
-```solidity
-function getUpkeep(uint256 id) external view returns (struct UpkeepInfo upkeepInfo)
-```
-
-### getActiveUpkeepIDs
-
-```solidity
-function getActiveUpkeepIDs(uint256 startIndex, uint256 maxCount) external view returns (uint256[])
-```
-
-### getTransmitterInfo
-
-```solidity
-function getTransmitterInfo(address query) external view returns (bool active, uint8 index, uint96 balance, uint96 lastCollected, address payee)
-```
-
-### getState
-
-```solidity
-function getState() external view returns (struct State state, struct OnchainConfig config, address[] signers, address[] transmitters, uint8 f)
-```
-
-## IKeeperRegistry
-
-_The view methods are not actually marked as view in the implementation
-but we want them to be easily queried off-chain. Solidity will not compile
-if we actually inherit from this interface, so we document it here._
-
-### checkUpkeep
-
-```solidity
-function checkUpkeep(uint256 upkeepId) external view returns (bool upkeepNeeded, bytes performData, enum UpkeepFailureReason upkeepFailureReason, uint256 gasUsed, uint256 fastGasWei, uint256 linkNative)
-```
-
-## KeeperRegistryExecutableInterface
-
-### checkUpkeep
-
-```solidity
-function checkUpkeep(uint256 upkeepId) external returns (bool upkeepNeeded, bytes performData, enum UpkeepFailureReason upkeepFailureReason, uint256 gasUsed, uint256 fastGasWei, uint256 linkNative)
-```
-
-## ISSVToken
-
-### mint
-
-```solidity
-function mint(address to, uint256 amount) external
-```
-
-Mint tokens
-
-#### Parameters
-
-| Name | Type | Description |
-| ---- | ---- | ----------- |
-| to | address | The target address |
-| amount | uint256 | The amount of token to mint |
-
-## IWETH9
-
-### deposit
-
-```solidity
-function deposit() external payable
-```
-
-Deposit ether to get wrapped ether
-
-### withdraw
-
-```solidity
-function withdraw(uint256) external
-```
-
-Withdraw wrapped ether to get ether
-
-## Buffer
-
-_A library for working with mutable byte buffers in Solidity.
-
-Byte buffers are mutable and expandable, and provide a variety of primitives
-for appending to them. At any time you can fetch a bytes object containing the
-current contents of the buffer. The bytes object should not be stored between
-operations, as it may change due to resizing of the buffer._
-
-### buffer
-
-```solidity
-struct buffer {
-  bytes buf;
-  uint256 capacity;
-}
-```
-
-### init
-
-```solidity
-function init(struct Buffer.buffer buf, uint256 capacity) internal pure returns (struct Buffer.buffer)
-```
-
-_Initializes a buffer with an initial capacity._
-
-#### Parameters
-
-| Name | Type | Description |
-| ---- | ---- | ----------- |
-| buf | struct Buffer.buffer | The buffer to initialize. |
-| capacity | uint256 | The number of bytes of space to allocate the buffer. |
-
-#### Return Values
-
-| Name | Type | Description |
-| ---- | ---- | ----------- |
-| [0] | struct Buffer.buffer | The buffer, for chaining. |
-
-### fromBytes
->>>>>>> 5a0317da
 
 ```solidity
 function reportCompletedExit(uint256 poolIndex, uint32[] blamePercents, struct ISSVNetworkCore.Cluster cluster) external
@@ -2419,7 +1947,6 @@
   PROCESSING
 }
 ```
-<<<<<<< HEAD
 
 ### OCRResponse
 
@@ -2601,50 +2128,6 @@
 | ---- | ---- | ----------- |
 | user | address | The user address |
 | amount | uint256 | The amount of stake to send |
-
-## MockFunctionsOracle
-
-### constructor
-
-```solidity
-constructor() public
-```
-
-### getRegistry
-
-```solidity
-function getRegistry() external view returns (address)
-```
-
-Returns the address of the registry contract
-
-#### Return Values
-
-| Name | Type | Description |
-| ---- | ---- | ----------- |
-| [0] | address | address The address of the registry contract |
-
-### sendRequest
-
-```solidity
-function sendRequest(uint64 _subscriptionId, bytes _data, uint32 _gasLimit) external returns (bytes32 requestId)
-```
-
-Sends a request (encoded as data) using the provided subscriptionId
-
-#### Parameters
-
-| Name | Type | Description |
-| ---- | ---- | ----------- |
-| _subscriptionId | uint64 | A unique subscription ID allocated by billing system, a client can make requests from different contracts referencing the same subscription |
-| _data | bytes | Encoded Chainlink Functions request data, use FunctionsClient API to encode a request |
-| _gasLimit | uint32 | Gas limit for the fulfillment callback |
-
-#### Return Values
-
-| Name | Type | Description |
-| ---- | ---- | ----------- |
-| requestId | bytes32 | A unique request identifier (unique per DON) |
 
 ## IDepositContract
 
@@ -2741,5 +2224,47 @@
 ```solidity
 function registerUpkeep(struct KeeperRegistrarInterface.RegistrationParams requestParams) external returns (uint256)
 ```
-=======
->>>>>>> 5a0317da
+
+## MockFunctionsOracle
+
+### constructor
+
+```solidity
+constructor() public
+```
+
+### getRegistry
+
+```solidity
+function getRegistry() external view returns (address)
+```
+
+Returns the address of the registry contract
+
+#### Return Values
+
+| Name | Type | Description |
+| ---- | ---- | ----------- |
+| [0] | address | address The address of the registry contract |
+
+### sendRequest
+
+```solidity
+function sendRequest(uint64 _subscriptionId, bytes _data, uint32 _gasLimit) external returns (bytes32 requestId)
+```
+
+Sends a request (encoded as data) using the provided subscriptionId
+
+#### Parameters
+
+| Name | Type | Description |
+| ---- | ---- | ----------- |
+| _subscriptionId | uint64 | A unique subscription ID allocated by billing system, a client can make requests from different contracts referencing the same subscription |
+| _data | bytes | Encoded Chainlink Functions request data, use FunctionsClient API to encode a request |
+| _gasLimit | uint32 | Gas limit for the fulfillment callback |
+
+#### Return Values
+
+| Name | Type | Description |
+| ---- | ---- | ----------- |
+| requestId | bytes32 | A unique request identifier (unique per DON) |
