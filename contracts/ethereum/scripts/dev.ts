import { CasimirManager, CasimirRegistry, ISSVNetworkViews, CasimirViews, CasimirUpkeep } from '../build/@types'
import { ethers, network } from 'hardhat'
import { fulfillReport, runUpkeep } from '@casimir/ethereum/helpers/upkeep'
import { round } from '@casimir/ethereum/helpers/math'
import { time, setBalance } from '@nomicfoundation/hardhat-network-helpers'
import ISSVNetworkViewsAbi from '../build/abi/ISSVNetworkViews.json'
import { depositUpkeepBalanceHandler } from '../helpers/oracle'
import { fetchRetry, run } from '@casimir/helpers'
import { PoolStatus } from '@casimir/types'

/**
 * Deploy contracts to local network and run local events and oracle handling
 */
void async function () {
    const [, , , , fourthUser, keeper, oracle] = await ethers.getSigners()
    
    const preregisteredOperatorIds = process.env.PREREGISTERED_OPERATOR_IDS?.split(',').map(id => parseInt(id)) || [654, 655, 656, 657]
    if (preregisteredOperatorIds.length < 4) throw new Error('Not enough operator ids provided')
    const messengerUrl = process.env.MESSENGER_URL || 'https://nodes.casimir.co/eth/goerli/dkg/messenger'
    
    const mockFunctionsOracleFactory = await ethers.getContractFactory('MockFunctionsOracle')
    const mockFunctionsOracle = await mockFunctionsOracleFactory.deploy()
    await mockFunctionsOracle.deployed()
    console.log(`MockFunctionsOracle contract deployed to ${mockFunctionsOracle.address}`)

    const managerArgs = {
        oracleAddress: oracle.address,
        beaconDepositAddress: process.env.BEACON_DEPOSIT_ADDRESS,
        linkFunctionsAddress: mockFunctionsOracle.address,
        linkRegistrarAddress: process.env.LINK_REGISTRAR_ADDRESS,
        linkRegistryAddress: process.env.LINK_REGISTRY_ADDRESS,
        linkTokenAddress: process.env.LINK_TOKEN_ADDRESS,
        ssvNetworkAddress: process.env.SSV_NETWORK_ADDRESS,
        ssvNetworkViewsAddress: process.env.SSV_NETWORK_VIEWS_ADDRESS,
        ssvTokenAddress: process.env.SSV_TOKEN_ADDRESS,
        swapFactoryAddress: process.env.SWAP_FACTORY_ADDRESS,
        swapRouterAddress: process.env.SWAP_ROUTER_ADDRESS,
        wethTokenAddress: process.env.WETH_TOKEN_ADDRESS
    }
    const managerFactory = await ethers.getContractFactory('CasimirManager')
    const manager = await managerFactory.deploy(...Object.values(managerArgs)) as CasimirManager
    await manager.deployed()
    console.log(`CasimirManager contract deployed to ${manager.address}`)

    const registryAddress = await manager.getRegistryAddress()
    console.log(`CasimirRegistry contract deployed to ${registryAddress}`)

    const upkeepAddress = await manager.getUpkeepAddress()
    console.log(`CasimirUpkeep contract deployed to ${upkeepAddress}`)

    const viewsArgs = {
        managerAddress: manager.address,
        registryAddress
    }
    const viewsFactory = await ethers.getContractFactory('CasimirViews')
    const views = await viewsFactory.deploy(...Object.values(viewsArgs)) as CasimirViews
    console.log(`CasimirViews contract deployed to ${views.address}`)

    const registry = await ethers.getContractAt('CasimirRegistry', registryAddress) as CasimirRegistry
    const upkeep = await ethers.getContractAt('CasimirUpkeep', upkeepAddress) as CasimirUpkeep
    const ssvNetworkViews = await ethers.getContractAt(ISSVNetworkViewsAbi, process.env.SSV_NETWORK_VIEWS_ADDRESS as string) as ISSVNetworkViews

    const preregisteredBalance = ethers.utils.parseEther('10')
    for (const operatorId of preregisteredOperatorIds) {
        const [ operatorOwnerAddress ] = await ssvNetworkViews.getOperatorById(operatorId)
        const currentBalance = await ethers.provider.getBalance(operatorOwnerAddress)
        const nextBalance = currentBalance.add(preregisteredBalance)
        await setBalance(operatorOwnerAddress, nextBalance)
        await network.provider.request({
            method: 'hardhat_impersonateAccount',
            params: [operatorOwnerAddress]
        })
        const operatorSigner = ethers.provider.getSigner(operatorOwnerAddress)
        const result = await registry.connect(operatorSigner).registerOperator(operatorId, { value: preregisteredBalance })
        await result.wait()
    }

    /**
     * We are simulating the oracle reporting on a more frequent basis
     * We also do not sweep or compound the rewards in this script
     * Exit balances are swept as needed
     */
    let requestId = 0
    const blocksPerReport = 10
    const rewardPerValidator = 0.105
    let lastReportBlock = await ethers.provider.getBlockNumber()
    let lastStakedPoolIds: number[] = []
    void function () {
        ethers.provider.on('block', async (block) => {
            if (block - blocksPerReport >= lastReportBlock) {
                await time.increase(time.duration.days(1))
                console.log('⌛️ Report period complete')
                lastReportBlock = await ethers.provider.getBlockNumber()
                await runUpkeep({ upkeep, keeper })
                const pendingPoolIds = await manager.getPendingPoolIds()
                const stakedPoolIds = await manager.getStakedPoolIds()
                if (pendingPoolIds.length + stakedPoolIds.length) {
                    console.log('🧾 Submitting report')
                    const activatedBalance = pendingPoolIds.length * 32
                    const sweptRewardBalance =  rewardPerValidator * lastStakedPoolIds.length
                    const exitingPoolCount = await manager.requestedExits()
                    const sweptExitedBalance = exitingPoolCount.toNumber() * 32
                    const rewardBalance = rewardPerValidator * stakedPoolIds.length
                    const latestActiveBalance = await manager.latestActiveBalance()
                    const nextActiveBalance = round(parseFloat(ethers.utils.formatEther(latestActiveBalance)) + activatedBalance + rewardBalance - sweptRewardBalance - sweptExitedBalance, 10)
                    const nextActivatedDeposits = (await manager.getPendingPoolIds()).length
                    for (const poolId of lastStakedPoolIds) {
                        const poolAddress = await manager.getPoolAddress(poolId)
                        const currentBalance = await ethers.provider.getBalance(poolAddress)
                        const nextBalance = currentBalance.add(ethers.utils.parseEther(rewardPerValidator.toString()))
                        await setBalance(poolAddress, nextBalance)
                    }
                    const startIndex = ethers.BigNumber.from(0)
                    const endIndex = ethers.BigNumber.from(stakedPoolIds.length)
                    const compoundablePoolIds = await views.getCompoundablePoolIds(startIndex, endIndex)                    
                    const reportValues = {
                        activeBalance: nextActiveBalance,
<<<<<<< HEAD
                        sweptBalance: sweptExitedBalance + sweptRewardBalance,
=======
                        sweptBalance: sweptRewardBalance + sweptExitedBalance,
>>>>>>> d8db608c
                        activatedDeposits: nextActivatedDeposits,
                        forcedExits: 0,
                        completedExits: exitingPoolCount.toNumber(),
                        compoundablePoolIds
                    }
                    console.log('🧾 Report values', reportValues)
                    requestId = await fulfillReport({
                        upkeep,
                        keeper,
                        values: reportValues,
                        requestId
                    })
                    let remaining = exitingPoolCount.toNumber()
                    if (remaining) {
                        for (const poolId of stakedPoolIds) {
                            if (remaining === 0) break
                            const poolDetails = await views.getPoolDetails(poolId)
                            if (poolDetails.status === PoolStatus.EXITING_FORCED || poolDetails.status === PoolStatus.EXITING_REQUESTED) {
                                remaining--
                                const poolAddress = await manager.getPoolAddress(poolId)
                                const currentBalance = await ethers.provider.getBalance(poolAddress)
                                const poolSweptExitedBalance = sweptExitedBalance / exitingPoolCount.toNumber()
                                const nextBalance = currentBalance.add(ethers.utils.parseEther(poolSweptExitedBalance.toString()))
                                await setBalance(poolAddress, nextBalance)
                            }
                        }
                        let finalizableCompletedExits = await manager.finalizableCompletedExits()
                        while (finalizableCompletedExits.toNumber() !== exitingPoolCount.toNumber()) {
                            finalizableCompletedExits = await manager.finalizableCompletedExits()
                        }
                    }
                    await runUpkeep({ upkeep, keeper })
                }
                lastStakedPoolIds = stakedPoolIds
            }
        })
    }()

    setTimeout(async () => {
        const ping = await fetchRetry(`${messengerUrl}/ping`)
        const { message } = await ping.json()
        if (message !== 'pong') throw new Error('DKG service is not running')
        const depositAmount = 32 * ((100 + await manager.feePercent()) / 100)
        const stake = await manager.connect(fourthUser).depositStake({ value: ethers.utils.parseEther(depositAmount.toString()) })
        await stake?.wait()
        // Todo handle in oracle
        await depositUpkeepBalanceHandler({ manager, signer: oracle })
    }, 2500)

    run('npm run dev --workspace @casimir/oracle')
}()<|MERGE_RESOLUTION|>--- conflicted
+++ resolved
@@ -115,11 +115,7 @@
                     const compoundablePoolIds = await views.getCompoundablePoolIds(startIndex, endIndex)                    
                     const reportValues = {
                         activeBalance: nextActiveBalance,
-<<<<<<< HEAD
-                        sweptBalance: sweptExitedBalance + sweptRewardBalance,
-=======
                         sweptBalance: sweptRewardBalance + sweptExitedBalance,
->>>>>>> d8db608c
                         activatedDeposits: nextActivatedDeposits,
                         forcedExits: 0,
                         completedExits: exitingPoolCount.toNumber(),
