--- conflicted
+++ resolved
@@ -13,13 +13,9 @@
     "clean": "npm exec --workspaces -- npx rimraf node_modules && npx rimraf node_modules",
     "deploy": "scripts/cdk/deploy -d infrastructure/cdk",
     "deploy:templates": "scripts/pinpoint/deploy -d content/email/templates",
-<<<<<<< HEAD
-    "dev": "scripts/local/dev -m \"$npm_config_mock\" -s \"$npm_config_speculos\"",
-=======
-    "dev": "scripts/local/dev -a \"web\" -m \"$npm_config_mock\"",
+    "dev": "scripts/local/dev -a \"web\" -m \"$npm_config_mock\" -s \"$npm_config_speculos\"",
     "dev:ethereum": "scripts/ethereum/dev -f \"$npm_config_fork\"",
     "dev:landing": "scripts/local/dev -a \"landing\" -m \"$npm_config_mock\"",
->>>>>>> ff539e40
     "lint": "eslint --ext .vue,.ts ./ --fix",
     "test": "echo \"Error: no test specified\" && exit 1",
     "test:push": "scripts/actions/test -w push",
