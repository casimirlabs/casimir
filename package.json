{
  "name": "casimir",
  "version": "0.0.1",
  "description": "Decentralized staking and asset management",
  "workspaces": [
    "apps/*",
    "common/*",
    "contracts/*",
    "infrastructure/*",
    "services/*"
  ],
  "scripts": {
    "clean": "npm exec --workspaces -- npx rimraf node_modules && npx rimraf node_modules",
    "deploy": "scripts/cdk/deploy -d infrastructure/cdk",
    "dev": "scripts/local/dev -m \"$npm_config_mock\" -n \"$npm_config_network\" -s \"$npm_config_speculos\"",
    "dev:ethereum": "scripts/ethereum/dev -f \"$npm_config_fork\"",
    "dev:landing": "scripts/local/dev -a \"landing\" -m \"$npm_config_mock\"",
    "lint": "eslint --ext .vue,.ts ./ --fix",
    "test": "echo \"Error: no test specified\" && exit 1",
    "test:ethereum": "scripts/ethereum/test -f \"$npm_config_fork\"",
<<<<<<< HEAD
=======
    "test:crawler": "scripts/crawler/test -f \"$npm_config_fork\" -n \"$npm_config_network\"",
>>>>>>> cb24947d
    "test:push": "scripts/actions/test -w push",
    "release": "release-it"
  },
  "repository": {
    "type": "git",
    "url": "git+https://github.com/consensusnetworks/casimir.git"
  },
  "keywords": [],
  "author": "",
  "license": "MIT",
  "bugs": {
    "url": "https://github.com/consensusnetworks/casimir/issues"
  },
  "homepage": "https://github.com/consensusnetworks/casimir#readme",
  "devDependencies": {
    "@typescript-eslint/eslint-plugin": "^5.30.5",
    "@typescript-eslint/parser": "^5.30.5",
    "@vue/eslint-config-typescript": "^10.0.0",
    "cors": "^2.8.5",
    "eslint": "^8.19.0",
    "eslint-plugin-vue": "^8.7.1",
    "esno": "^0.16.3",
    "express": "^4.18.1",
    "html-to-text": "^8.2.0",
    "http-proxy-middleware": "^2.0.6",
    "lint-staged": "^13.0.0",
    "release-it": "^10.0.3"
  },
  "lint-staged": {
    "*.{ts,vue}": "npm run lint"
  },
  "release-it": {
    "npm": {
      "publish": false
    },
    "github": {
      "tagName": "v${version}",
      "releaseName": "v${version}",
      "release": true
    },
    "git": {
      "changelog": "npx auto-changelog --stdout --commit-limit false --unreleased --template https://raw.githubusercontent.com/release-it/release-it/master/templates/changelog-compact.hbs",
      "commitMessage": "Release v${version}"
    },
    "hooks": {
      "after:bump": "npx auto-changelog -p"
    }
  }
}<|MERGE_RESOLUTION|>--- conflicted
+++ resolved
@@ -12,16 +12,13 @@
   "scripts": {
     "clean": "npm exec --workspaces -- npx rimraf node_modules && npx rimraf node_modules",
     "deploy": "scripts/cdk/deploy -d infrastructure/cdk",
-    "dev": "scripts/local/dev -m \"$npm_config_mock\" -n \"$npm_config_network\" -s \"$npm_config_speculos\"",
+    "dev": "scripts/local/dev -f \"$npm_config_fork\" -m \"$npm_config_mock\" -n \"$npm_config_network\" -s \"$npm_config_speculos\"",
     "dev:ethereum": "scripts/ethereum/dev -f \"$npm_config_fork\"",
     "dev:landing": "scripts/local/dev -a \"landing\" -m \"$npm_config_mock\"",
     "lint": "eslint --ext .vue,.ts ./ --fix",
     "test": "echo \"Error: no test specified\" && exit 1",
     "test:ethereum": "scripts/ethereum/test -f \"$npm_config_fork\"",
-<<<<<<< HEAD
-=======
     "test:crawler": "scripts/crawler/test -f \"$npm_config_fork\" -n \"$npm_config_network\"",
->>>>>>> cb24947d
     "test:push": "scripts/actions/test -w push",
     "release": "release-it"
   },
