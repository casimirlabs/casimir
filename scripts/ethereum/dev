#!/bin/bash
# Run a local ethereum node with Hardhat
#
# Example:
#
#    scripts/ethereum/dev -f <fork-name> -n <network-name>
#
# Further information:
# See https://hardhat.org/hardhat-network/docs/overview
#

# Get variables from root .env
export $(xargs < .env)

# Set default profile
profile="consensus-networks-dev"

if [ ${PROFILE+x} ]; then
    echo "PROFILE is set to '$PROFILE'"
    profile=$PROFILE
else
    export PROFILE="$profile"
    echo "PROFILE is not set, using default profile '$PROFILE'"
fi

# Get args
<<<<<<< HEAD
while getopts :f:n: flag
=======
while getopts :f: flag
>>>>>>> 9a396053
do
    case "${flag}" in
        f) fork=${OPTARG};;
        n) network=${OPTARG};;
    esac
done

<<<<<<< HEAD
# Expose RPC URL directly if network is set to mainnet or testnet
if [ -n "$network" ]; then
    # Get the RPC API key from AWS
    rpc_secret_id=consensus-networks-ethereum-$network
=======
# Default to mainnet if fork is set vaguely
if [ "$fork" = true ]; then
    fork=mainnet
fi

# Get the bip39 seed from AWS
seed_secret_id=consensus-networks-bip39-seed
seed=$(aws secretsmanager get-secret-value \
--secret-id $seed_secret_id \
--query SecretString \
--output text \
--profile $profile)

# Set the shared bip39 seed
export BIP39_SEED="$seed"
echo "Your mnemonic is $BIP39_SEED"

if [ -n "$fork" ]; then
    # Get the RPC API key from AWS
    rpc_secret_id=consensus-networks-ethereum-$fork
>>>>>>> 9a396053
    rpc_key=$(aws secretsmanager get-secret-value \
    --secret-id $rpc_secret_id \
    --query SecretString \
    --output text \
    --profile $profile)

<<<<<<< HEAD
    export PUBLIC_ETHEREUM_RPC="https://eth-$network.g.alchemy.com/v2/$rpc_key"
    # export PUBLIC_SSV_ADDRESS="" # Todo get address (deterministic from deployer + tx count)
else
    if [ -n "$fork" ]; then
        # Get the RPC API key from AWS
        rpc_secret_id=consensus-networks-ethereum-$fork
        rpc_key=$(aws secretsmanager get-secret-value \
        --secret-id $rpc_secret_id \
        --query SecretString \
        --output text \
        --profile $profile)

        echo "⛓ Setting up ethereum chain with $fork fork"
        npm run dev:node --workspace @casimir/evm -- --fork "https://eth-$fork.g.alchemy.com/v2/$rpc_key"
    else
        echo "⛓ Setting up ethereum chain without fork"
        npm run dev:node --workspace @casimir/evm
    fi

    # npm run deploy:ssv --workspace @casimir/evm
    # export PUBLIC_SSV_ADDRESS="" # Todo get address (deterministic from deployer + tx count)
=======
    echo "⛓ Setting up ethereum chain with $fork fork"
    export ETHEREUM_FORK_RPC="https://eth-$fork.g.alchemy.com/v2/$rpc_key"
else
    echo "⛓ Setting up ethereum chain without fork"
>>>>>>> 9a396053
fi

npm run dev:node --workspace @casimir/ethereum

<|MERGE_RESOLUTION|>--- conflicted
+++ resolved
@@ -24,11 +24,7 @@
 fi
 
 # Get args
-<<<<<<< HEAD
-while getopts :f:n: flag
-=======
 while getopts :f: flag
->>>>>>> 9a396053
 do
     case "${flag}" in
         f) fork=${OPTARG};;
@@ -36,12 +32,6 @@
     esac
 done
 
-<<<<<<< HEAD
-# Expose RPC URL directly if network is set to mainnet or testnet
-if [ -n "$network" ]; then
-    # Get the RPC API key from AWS
-    rpc_secret_id=consensus-networks-ethereum-$network
-=======
 # Default to mainnet if fork is set vaguely
 if [ "$fork" = true ]; then
     fork=mainnet
@@ -62,41 +52,16 @@
 if [ -n "$fork" ]; then
     # Get the RPC API key from AWS
     rpc_secret_id=consensus-networks-ethereum-$fork
->>>>>>> 9a396053
     rpc_key=$(aws secretsmanager get-secret-value \
     --secret-id $rpc_secret_id \
     --query SecretString \
     --output text \
     --profile $profile)
 
-<<<<<<< HEAD
-    export PUBLIC_ETHEREUM_RPC="https://eth-$network.g.alchemy.com/v2/$rpc_key"
-    # export PUBLIC_SSV_ADDRESS="" # Todo get address (deterministic from deployer + tx count)
-else
-    if [ -n "$fork" ]; then
-        # Get the RPC API key from AWS
-        rpc_secret_id=consensus-networks-ethereum-$fork
-        rpc_key=$(aws secretsmanager get-secret-value \
-        --secret-id $rpc_secret_id \
-        --query SecretString \
-        --output text \
-        --profile $profile)
-
-        echo "⛓ Setting up ethereum chain with $fork fork"
-        npm run dev:node --workspace @casimir/evm -- --fork "https://eth-$fork.g.alchemy.com/v2/$rpc_key"
-    else
-        echo "⛓ Setting up ethereum chain without fork"
-        npm run dev:node --workspace @casimir/evm
-    fi
-
-    # npm run deploy:ssv --workspace @casimir/evm
-    # export PUBLIC_SSV_ADDRESS="" # Todo get address (deterministic from deployer + tx count)
-=======
     echo "⛓ Setting up ethereum chain with $fork fork"
     export ETHEREUM_FORK_RPC="https://eth-$fork.g.alchemy.com/v2/$rpc_key"
 else
     echo "⛓ Setting up ethereum chain without fork"
->>>>>>> 9a396053
 fi
 
 npm run dev:node --workspace @casimir/ethereum
