--- conflicted
+++ resolved
@@ -31,19 +31,10 @@
     esac
 done
 
-<<<<<<< HEAD
-# Set variable to create local tunnel and display seed
-export LOCAL_DEV=true
-
-# Secret ID is just the name or ARN
-ledger_seed_secret_id=consensus-networks-ledger-seed
-echo "Getting $ledger_seed_secret_id for $profile"
-=======
 # Default to mainnet if fork is set vaguely
 if [ "$fork" = true ]; then
     fork=mainnet
 fi
->>>>>>> cb24947d
 
 # Get the bip39 seed from AWS
 seed_secret_id=consensus-networks-bip39-seed
@@ -53,21 +44,9 @@
 --output text \
 --profile $profile)
 
-<<<<<<< HEAD
-export LEDGER_SEED="$ledger_seed"
-
-if [ -z "$fork" ]; then
-    echo "⛓ Running default localnode"
-    npm run dev:localnode --workspace @casimir/ethereum
-else
-    # Secret ID is just the name or ARN
-    alchemy_secret_id=consensus-networks-alchemy-$fork
-    echo "Getting $alchemy_secret_id for $profile"
-=======
 # Set the shared bip39 seed
 export BIP39_SEED="$seed"
 echo "Your mnemonic is $BIP39_SEED"
->>>>>>> cb24947d
 
 if [ -n "$fork" ]; then
     # Get the RPC API key from AWS
@@ -78,18 +57,12 @@
     --output text \
     --profile $profile)
 
-<<<<<<< HEAD
-    export FORK_URL="https://eth-$fork.alchemyapi.io/v2/$alchemy_key"
-
-    echo "⛓ Running $fork fork localnode"
-    npm run dev:localnode --workspace @casimir/ethereum
-=======
     echo "⛓ Setting up ethereum chain with $fork fork"
     export ETHEREUM_FORK_RPC="https://eth-$fork.g.alchemy.com/v2/$rpc_key"
 else
     echo "⛓ Setting up ethereum chain without fork"
->>>>>>> cb24947d
 fi
 
-npm run dev:node --workspace @casimir/ethereum
+npm run dev:node --workspace @casimir/ethereum &
+npm run deploy:ssv --workspace @casimir/ethereum -- --network localhost
 
