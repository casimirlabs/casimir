--- conflicted
+++ resolved
@@ -54,32 +54,19 @@
     if (!process.env.MANAGER_ADDRESS) {
         process.env.MANAGER_ADDRESS = ethers.utils.getContractAddress({
             from: wallet.address,
-<<<<<<< HEAD
             nonce: deployerNonce
-=======
-            nonce: nonce + managerIndex
->>>>>>> 34bcdf3c
         })
     }
     if (!process.env.VIEWS_ADDRESS) {
         process.env.VIEWS_ADDRESS = ethers.utils.getContractAddress({
             from: wallet.address,
-<<<<<<< HEAD
             nonce: deployerNonce + 1
-=======
-            nonce: nonce + managerIndex + 1
->>>>>>> 34bcdf3c
         })
     }
     if (!process.env.REGISTRY_ADDRESS) {
         process.env.REGISTRY_ADDRESS = ethers.utils.getContractAddress({
-<<<<<<< HEAD
             from: process.env.MANAGER_ADDRESS,
             nonce: 1
-=======
-          from: process.env.MANAGER_ADDRESS,
-          nonce: 1
->>>>>>> 34bcdf3c
         })
     }
     if (!process.env.UPKEEP_ADDRESS) {
