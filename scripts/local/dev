--- conflicted
+++ resolved
@@ -12,13 +12,10 @@
 # Configure and expose variables
 source scripts/aws/configure
 
-<<<<<<< HEAD
-=======
 # Set RPC URL bases
 ethereum_mainnet=https://eth-mainnet.g.alchemy.com/v2 
 ethereum_testnet=https://eth-testnet.g.alchemy.com/v2
 
->>>>>>> cb24947d
 # Set the stage
 export PUBLIC_STAGE=${STAGE}
 
@@ -48,8 +45,6 @@
     esac
 done
 
-<<<<<<< HEAD
-=======
 # Default to mainnet if fork is set vaguely
 if [ "$fork" = true ]; then
     fork=mainnet
@@ -60,7 +55,6 @@
     network=mainnet
 fi
 
->>>>>>> cb24947d
 commands=()
 
 if [ "$app" == "landing" ]; then
@@ -76,15 +70,6 @@
 
     for chain in "${chain_list[@]}"
     do
-<<<<<<< HEAD
-        # Pass fork or network to chain-specific script
-        commands+=("npm run dev:$chain --fork=$fork --network=$network")
-    done
-
-    # Tunnel local (default) chain networks if specified
-    if [ -z "$network" ] && [ -n "$tunnel" ]; then
-        export LOCAL_TUNNEL="$tunnel"
-=======
         # Expose RPC URL directly if network is set to mainnet or testnet
         if [ -n "$network" ]; then
             # Get the RPC API key from AWS
@@ -112,7 +97,6 @@
         if [ -n "$tunnel" ]; then
             export LOCAL_TUNNEL="$tunnel"
         fi
->>>>>>> cb24947d
     fi
 fi
 
