--- conflicted
+++ resolved
@@ -1,15 +1,4 @@
 #!/bin/bash
-<<<<<<< HEAD
-
-# Get args
-while getopts :m:s: flag
-do
-    case "${flag}" in
-        m) mock=${OPTARG};;
-        s) speculos=${OPTARG};;
-    esac
-done
-=======
 # Run an application dev server
 #
 # Example:
@@ -19,27 +8,22 @@
 # Further information:
 # See https://docs.aws.amazon.com/cdk/api/v2/
 #
->>>>>>> ff539e40
 
 # Configure and expose variables
 source scripts/aws/configure
 export PUBLIC_STAGE=${STAGE}
 
-<<<<<<< HEAD
-commands=("npm run dev --workspace @casimir/website")
-
-if [ -n "$mock" ]; then
-=======
 # Comma-separated list of app services to mock
 services_landing="users"
 services_web=""
 
 # Get args
-while getopts :a:m: flag
+while getopts :a:m:s: flag
 do
     case "${flag}" in
         a) app=${OPTARG};;
         m) mock=${OPTARG};;
+        s) speculos=${OPTARG};;
     esac
 done
 
@@ -47,7 +31,8 @@
     app="web"
     echo "app is not set, using default app $app"
 fi
->>>>>>> ff539e40
+
+commands=("npm run dev --workspace @casimir/$app")
 
 if [ -n "$mock" ]; then
 
@@ -66,7 +51,6 @@
         port=$(( port + 1 ))
         export PUBLIC_${SERVICE}_PORT=$port
     done
-<<<<<<< HEAD
 
     commands+=("scripts/local/mock -d infrastructure/cdk -s $services")
 
@@ -88,10 +72,4 @@
 
 fi
 
-npx concurrently "${commands[@]}"
-=======
-    scripts/local/mock -d infrastructure/cdk -s $services & npm run dev --workspace @casimir/$app
-else
-    npm run dev --workspace @casimir/$app
-fi
->>>>>>> ff539e40
+npx concurrently "${commands[@]}"