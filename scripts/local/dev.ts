import { $, argv, chalk, echo } from 'zx'
import { loadCredentials, getSecret, getFutureContractAddress, getWallet, run, runSync } from '@casimir/helpers'

/**
 * Run a Casimir dev server.
 * 
 * Arguments:
 *      --app: app name (optional, i.e., --app=web)
 *      --clean: rebuild codegen and delete existing data before run (optional, i.e., --clean)
 *      --emulate: emulate hardware wallet services (optional, i.e., --emulate=ethereum)
 *      --fork: fork name (optional, i.e., --fork=goerli)
 *      --mock: mock backend services and external contracts (optional, i.e., --mock=false)
 *      --network: network name (optional, i.e., --network=goerli)
 */
void async function () {

    /** Local apps and configuration */
    const apps = {
        web: {
            chains: ['ethereum'],
            services: ['users'],
            tables: ['accounts', 'nonces', 'users', 'user_accounts'],
        }
    }

    /** Chain forks */
    const forks = {
        ethereum: {
            mainnet: 'mainnet',
            testnet: 'goerli'
        }
    }

    /** Load AWS credentials for configuration */
    await loadCredentials()

    /** Set project-wide variables */
    process.env.PROJECT = process.env.PROJECT || 'casimir'
    process.env.STAGE = process.env.STAGE || 'dev'
    process.env.PUBLIC_STAGE = process.env.STAGE // Pass stage to client apps
    process.env.PUBLIC_CRYPTO_COMPARE_API_KEY = await getSecret('casimir-crypto-compare-api-key')

    /** Default to the web app */
    const app = argv.app || 'web'
    
    /** Default to clean services and data */
    const clean = argv.clean !== 'false' || argv.clean !== false

    /** Default to no hardware wallet emulators or ethereum if set vaguely */
    const emulate = (argv.emulate === 'true' || argv.emulate === true) ? 'ethereum' : argv.emulators === 'false' ? false : argv.emulate

    /** Default to no fork or testnet if set vaguely */
    const fork = argv.fork === 'true' || argv.fork === true ? 'testnet' : argv.fork === 'false' ? false : argv.fork ? argv.fork : 'testnet'

    /** Default to local mock */
    const mock = argv.mock !== 'false' || argv.mock !== false

    /** Default to no network or testnet if set vaguely */
    const network = argv.network === 'true' ? 'testnet' : argv.network === 'false' ? false : argv.network

    const { chains, services, tables } = apps[app as keyof typeof apps]

    if (mock) {
        /** Mock postgres database */
        run(`npm run watch --tables=${tables.join(',')} --workspace @casimir/data`)

        /** Mock services */
        let port = 4000
        for (const service of services) {
            process.env[`PUBLIC_${service.toUpperCase()}_PORT`] = `${port}`

            $`npm run dev --workspace @casimir/${service}`

            try {
                if (await run(`lsof -ti:${port}`)) {
                    await run(`kill -9 $(lsof -ti:${port})`)
                }
            } catch {
                console.log(`Port ${port} is available.`)
            }

            ++port
        }
    }

    for (const chain of chains) {
<<<<<<< HEAD
=======
        if (network) {

            /** Use ${network} manager address */
            process.env.PUBLIC_CASIMIR_MANAGER = addresses[network]
>>>>>>> 5a0317da

        if (network) {
            const key = await getSecret(`consensus-networks-${chain}-${network}`)
            const currency = chain.slice(0, 3)
            const url = `https://${currency}-${network}.g.alchemy.com/v2/${key}`
            process.env.ETHEREUM_RPC_URL = url
            echo(chalk.bgBlackBright('Using ') + chalk.bgBlue(network) + chalk.bgBlackBright(` ${chain} network at ${url}`))

            // Todo - add deployed addresses
            // process.env.BIP39_SEED = seed
            // process.env.PUBLIC_MANAGER_ADDRESS = `${managerAddress}`

        } else if (fork) {

<<<<<<< HEAD
            process.env.ETHEREUM_RPC_URL = 'http://localhost:8545'

            const nonces = {
                ethereum: {
                    mainnet: 0,
                    testnet: 12
                }
=======
            if (mock) {
                /** Use local manager address */
                process.env.PUBLIC_CASIMIR_MANAGER = addresses['local']
            } else {
                /** Use ${fork} manager address */
                process.env.PUBLIC_CASIMIR_MANAGER = addresses[fork]
>>>>>>> 5a0317da
            }

            /** Get manager addresses based on shared seed nonce */
            const seed = await getSecret('consensus-networks-bip39-seed')
            const wallet = getWallet(seed)
            const nonce = nonces[chain][fork]
            const managerIndex = 1 // We deploy a mock oracle before the manager
            const managerAddress = await getFutureContractAddress({ wallet, nonce, index: managerIndex })
            
            process.env.PUBLIC_MANAGER_ADDRESS = `${managerAddress}`
            process.env.BIP39_SEED = seed

            const chainFork = forks[chain][fork]
            $`npm run dev:${chain} --clean=${clean} --mock=${mock} --fork=${chainFork}`
        }
    }

    if (emulate) {

        /** Emulate Ledger */
        const port = 5001
        try { 
            if (await run(`lsof -ti:${port}`)) {
                await run(`kill -9 $(lsof -ti:${port})`)
            }
        } catch { 
            console.log(`Port ${port} is available.`) 
        }

        process.env.PUBLIC_SPECULOS_PORT = `${port}`
        process.env.PUBLIC_LEDGER_APP = emulate
        $`scripts/ledger/emulate -a ${emulate}`
        $`npx esno scripts/ledger/proxy.ts`

        /** Emulate Trezor */
        $`scripts/trezor/emulate`
    }

    /** Run app */
    $`npm run dev --workspace @casimir/${app}`

    process.on('SIGINT', () => {
        const messes = ['data', 'oracle']
        if (clean) {
            const cleaners = messes.map(mess => `npm run clean --workspace @casimir/${mess}`).join(' & ')
            console.log(`\n🧹 Cleaning up: ${messes.map(mess => `@casimir/${mess}`).join(', ')}`)
            runSync(`${cleaners}`)
        }
        process.exit()
    })
}()<|MERGE_RESOLUTION|>--- conflicted
+++ resolved
@@ -84,13 +84,6 @@
     }
 
     for (const chain of chains) {
-<<<<<<< HEAD
-=======
-        if (network) {
-
-            /** Use ${network} manager address */
-            process.env.PUBLIC_CASIMIR_MANAGER = addresses[network]
->>>>>>> 5a0317da
 
         if (network) {
             const key = await getSecret(`consensus-networks-${chain}-${network}`)
@@ -105,7 +98,6 @@
 
         } else if (fork) {
 
-<<<<<<< HEAD
             process.env.ETHEREUM_RPC_URL = 'http://localhost:8545'
 
             const nonces = {
@@ -113,14 +105,6 @@
                     mainnet: 0,
                     testnet: 12
                 }
-=======
-            if (mock) {
-                /** Use local manager address */
-                process.env.PUBLIC_CASIMIR_MANAGER = addresses['local']
-            } else {
-                /** Use ${fork} manager address */
-                process.env.PUBLIC_CASIMIR_MANAGER = addresses[fork]
->>>>>>> 5a0317da
             }
 
             /** Get manager addresses based on shared seed nonce */
