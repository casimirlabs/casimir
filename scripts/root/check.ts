--- conflicted
+++ resolved
@@ -31,16 +31,9 @@
             }
         } catch (error) {
             console.error(error.message)
-<<<<<<< HEAD
-            throw new Error("🚩 Please install docker 24.x (see https://github.com/consensusnetworks/casimir#prerequisites #1)")
-        }
-
-        const go = await run("go version") as string
-=======
             throw new Error("🚩 Please install docker 24.x (see https://github.com/consensusnetworks/casimir#prerequisites #2)")
         }
 
->>>>>>> 24795e68
         try {
             const go = await run("go version") as string
             if (!go.includes("1.20")) {
