--- conflicted
+++ resolved
@@ -1,155 +1,58 @@
 import { ethers } from 'ethers'
 import { loadCredentials, getSecret } from '@casimir/aws'
-import {
-  ETHEREUM_CONTRACTS,
-  ETHEREUM_NETWORK_NAME,
-  ETHEREUM_RPC_URL,
-} from '@casimir/env'
+import { ETHEREUM_CONTRACTS, ETHEREUM_NETWORK_NAME, ETHEREUM_RPC_URL } from '@casimir/env'
 import { run, runSync } from '@casimir/shell'
 
 /**
  * Run an integrated development environment
  */
-void (async function () {
-  const services = {
-    users: {
-      port: 4000,
-    },
-    blogs: {
-      port: 3003,
-    },
-  }
-
-  if (process.env.USE_SECRETS !== 'false') {
-    await loadCredentials()
-    process.env.BIP39_SEED =
-      process.env.BIP39_SEED ||
-      ((await getSecret('consensus-networks-bip39-seed')) as string)
-  } else {
-    process.env.BIP39_SEED =
-      process.env.BIP39_SEED ||
-      'inflict ball claim confirm cereal cost note dad mix donate traffic patient'
-  }
-
-  process.env.PROJECT = process.env.PROJECT || 'casimir'
-  process.env.STAGE = process.env.STAGE || 'local'
-  process.env.CRYPTO_COMPARE_API_KEY =
-    process.env.USE_SECRETS !== 'false'
-      ? process.env.CRYPTO_COMPARE_API_KEY ||
-        (await getSecret('casimir-crypto-compare-api-key'))
-      : process.env.CRYPTO_COMPARE_API_KEY || ''
-  process.env.WALLET_CONNECT_PROJECT_ID =
-    process.env.USE_SECRETS !== 'false'
-      ? await getSecret('casimir-wallet-connect-project-id')
-      : '8e6877b49198d7a9f9561b8712805726'
-  process.env.FORK = process.env.FORK || 'testnet'
-  process.env.MOCK_SERVICES = process.env.MOCK_SERVICES || 'true'
-  process.env.BUILD_PREVIEW = process.env.BUILD_PREVIEW || 'false'
-
-  if (process.env.BUILD_PREVIEW === 'true') {
-    process.env.WEB_URL = process.env.WEB_URL || 'http://localhost:4173'
-  } else {
-    process.env.WEB_URL = process.env.WEB_URL || 'http://localhost:3001'
-  }
-
-  if (process.env.MOCK_SERVICES === 'true') {
-    for (const service of Object.keys(services)) {
-      const existingProcess = await run(
-        `lsof -i :${services[service].port} | grep LISTEN | awk '{print $2}'`
-      )
-      if (existingProcess) {
-        throw new Error(
-          `Port ${services[service].port} is already in use by process ${existingProcess}, but is required by ${service}.`
-        )
-      }
-
-      process.env[
-        `${service.toUpperCase()}_URL`
-      ] = `http://localhost:${services[service].port}`
-      run(`npm run dev --workspace @casimir/${service}`)
-    }
-  }
-
-  const networkKey =
-    process.env.NETWORK?.toUpperCase() ||
-    process.env.FORK?.toUpperCase() ||
-    'TESTNET'
-  process.env.SSV_NETWORK_ADDRESS =
-    ETHEREUM_CONTRACTS[networkKey]?.SSV_NETWORK_ADDRESS
-  process.env.SSV_VIEWS_ADDRESS =
-    ETHEREUM_CONTRACTS[networkKey]?.SSV_VIEWS_ADDRESS
-  process.env.SWAP_FACTORY_ADDRESS =
-    ETHEREUM_CONTRACTS[networkKey]?.SWAP_FACTORY_ADDRESS
-  if (process.env.NETWORK) {
-    process.env.ETHEREUM_RPC_URL = ETHEREUM_RPC_URL[networkKey]
-    const networkName = ETHEREUM_NETWORK_NAME[networkKey]
-
-    console.log(
-      `Using ${networkName} network from ${process.env.ETHEREUM_RPC_URL}`
-    )
-
-    if (!process.env.ETHEREUM_RPC_URL) {
-      throw new Error(`Ethereum ${process.env.NETWORK} is not supported`)
+void async function () {
+    const services = {
+        users: {
+            port: 4000,
+        },
+        blogs: {
+            port: 3003,
+        }
     }
 
-    process.env.MANAGER_ADDRESS =
-      ETHEREUM_CONTRACTS[networkKey]?.MANAGER_ADDRESS
-    if (!process.env.MANAGER_ADDRESS) {
-      throw new Error(
-        `No manager address provided for ${process.env.NETWORK} ethereum network.`
-      )
+    if (process.env.USE_SECRETS !== 'false') {
+        await loadCredentials()
+        process.env.BIP39_SEED = process.env.BIP39_SEED || ((await getSecret('consensus-networks-bip39-seed')) as string)
+    } else {
+        process.env.BIP39_SEED = process.env.BIP39_SEED || 'inflict ball claim confirm cereal cost note dad mix donate traffic patient'
     }
 
-    process.env.REGISTRY_ADDRESS =
-      ETHEREUM_CONTRACTS[networkKey]?.REGISTRY_ADDRESS
-    if (!process.env.REGISTRY_ADDRESS) {
-      throw new Error(
-        `No registry address provided for ${process.env.NETWORK} ethereum network.`
-      )
+    process.env.PROJECT = process.env.PROJECT || 'casimir'
+    process.env.STAGE = process.env.STAGE || 'local'
+    process.env.CRYPTO_COMPARE_API_KEY = process.env.USE_SECRETS !== 'false' ? process.env.CRYPTO_COMPARE_API_KEY || (await getSecret('casimir-crypto-compare-api-key')) : process.env.CRYPTO_COMPARE_API_KEY || ''
+    process.env.WALLET_CONNECT_PROJECT_ID = process.env.USE_SECRETS !== 'false' ? await getSecret('casimir-wallet-connect-project-id') : '8e6877b49198d7a9f9561b8712805726'
+    process.env.FORK = process.env.FORK || 'testnet'
+    process.env.MOCK_SERVICES = process.env.MOCK_SERVICES || 'true'
+    process.env.BUILD_PREVIEW = process.env.BUILD_PREVIEW || 'false'
+
+    if (process.env.BUILD_PREVIEW === 'true') {
+        process.env.WEB_URL = process.env.WEB_URL || 'http://localhost:4173'
+    } else {
+        process.env.WEB_URL = process.env.WEB_URL || 'http://localhost:3001'
     }
 
-    process.env.UPKEEP_ADDRESS = ETHEREUM_CONTRACTS[networkKey]?.UPKEEP_ADDRESS
-    if (!process.env.UPKEEP_ADDRESS) {
-      throw new Error(
-        `No upkeep address provided for ${process.env.NETWORK} ethereum network.`
-      )
+    if (process.env.MOCK_SERVICES === 'true') {
+        for (const service of Object.keys(services)) {
+            const existingProcess = await run(
+                `lsof -i :${services[service].port} | grep LISTEN | awk '{print $2}'`
+            )
+            if (existingProcess) {
+                throw new Error(
+                    `Port ${services[service].port} is already in use by process ${existingProcess}, but is required by ${service}.`
+                )
+            }
+
+            process.env[`${service.toUpperCase()}_URL`] = `http://localhost:${services[service].port}`
+            run(`npm run dev --workspace @casimir/${service}`)
+        }
     }
 
-    process.env.VIEWS_ADDRESS = ETHEREUM_CONTRACTS[networkKey]?.VIEWS_ADDRESS
-    if (!process.env.VIEWS_ADDRESS) {
-      throw new Error(
-        `No views address provided for ${process.env.NETWORK} ethereum network.`
-      )
-    }
-  } else {
-    process.env.ETHEREUM_FORK_RPC_URL = ETHEREUM_RPC_URL[networkKey]
-    if (!process.env.ETHEREUM_FORK_RPC_URL) {
-      throw new Error(`Ethereum ${process.env.FORK} is not supported`)
-    }
-
-    process.env.ETHEREUM_RPC_URL = 'http://127.0.0.1:8545'
-
-    const provider = new ethers.providers.JsonRpcProvider(
-      process.env.ETHEREUM_FORK_RPC_URL
-    )
-    process.env.ETHEREUM_FORK_BLOCK =
-      process.env.ETHEREUM_FORK_BLOCK ||
-      `${(await provider.getBlockNumber()) - 5}`
-
-    const wallet = ethers.Wallet.fromMnemonic(process.env.BIP39_SEED)
-
-    // Account for the mock, beacon, and library deployments
-    const walletNonce =
-      (await provider.getTransactionCount(wallet.address)) + 11
-
-    if (!process.env.MANAGER_ADDRESS) {
-      process.env.MANAGER_ADDRESS = ethers.utils.getContractAddress({
-        from: wallet.address,
-        nonce: walletNonce,
-      })
-    }
-
-<<<<<<< HEAD
     const networkKey = process.env.NETWORK?.toUpperCase() || process.env.FORK?.toUpperCase() || 'TESTNET'
     process.env.SSV_NETWORK_ADDRESS = ETHEREUM_CONTRACTS[networkKey]?.SSV_NETWORK_ADDRESS
     process.env.SSV_VIEWS_ADDRESS = ETHEREUM_CONTRACTS[networkKey]?.SSV_VIEWS_ADDRESS
@@ -210,72 +113,18 @@
         run('npm run preview --workspace @casimir/web')
     } else {
         run('npm run dev --workspace @casimir/web')
-=======
-    if (!process.env.REGISTRY_ADDRESS) {
-      process.env.REGISTRY_ADDRESS = ethers.utils.getContractAddress({
-        from: process.env.MANAGER_ADDRESS,
-        nonce: 1,
-      })
     }
 
-    if (!process.env.UPKEEP_ADDRESS) {
-      process.env.UPKEEP_ADDRESS = ethers.utils.getContractAddress({
-        from: process.env.MANAGER_ADDRESS,
-        nonce: 2,
-      })
->>>>>>> 2410d0cf
+    if (process.env.MOCK_SERVICES === 'true') {
+        process.on('SIGINT', () => {
+            const mocked: string[] = []
+            if (process.env.MOCK_SERVICES === 'true') mocked.push(...Object.keys(services))
+            const cleaners = mocked.map(mock => `npm run clean --workspace @casimir/${mock}`).join(' & ')
+            if (cleaners.length) {
+                console.log(`\n🧹 Cleaning up: ${mocked.map(mock => `@casimir/${mock}`).join(', ')}`)
+                runSync(`${cleaners}`)
+            }
+            process.exit()
+        })
     }
-
-    if (!process.env.VIEWS_ADDRESS) {
-      process.env.VIEWS_ADDRESS = ethers.utils.getContractAddress({
-        from: wallet.address,
-        nonce: walletNonce + 1,
-      })
-    }
-
-    run('npm run dev:ethereum')
-  }
-
-  process.env.PUBLIC_STAGE = process.env.STAGE
-  process.env.PUBLIC_USERS_URL = process.env.USERS_URL
-  process.env.PUBLIC_ETHEREUM_RPC_URL = process.env.ETHEREUM_RPC_URL
-  process.env.PUBLIC_MANAGER_ADDRESS = process.env.MANAGER_ADDRESS
-  process.env.PUBLIC_VIEWS_ADDRESS = process.env.VIEWS_ADDRESS
-  process.env.PUBLIC_REGISTRY_ADDRESS = process.env.REGISTRY_ADDRESS
-  process.env.PUBLIC_UPKEEP_ADDRESS = process.env.UPKEEP_ADDRESS
-  process.env.PUBLIC_SSV_NETWORK_ADDRESS = process.env.SSV_NETWORK_ADDRESS
-  process.env.PUBLIC_SSV_VIEWS_ADDRESS = process.env.SSV_VIEWS_ADDRESS
-  process.env.PUBLIC_SWAP_FACTORY_ADDRESS = process.env.SWAP_FACTORY_ADDRESS
-  process.env.PUBLIC_CRYPTO_COMPARE_API_KEY =
-    process.env.CRYPTO_COMPARE_API_KEY
-  process.env.PUBLIC_ETHEREUM_FORK_BLOCK = process.env.ETHEREUM_FORK_BLOCK
-  process.env.PUBLIC_WALLET_CONNECT_PROJECT_ID =
-    process.env.WALLET_CONNECT_PROJECT_ID
-
-  if (process.env.BUILD_PREVIEW === 'true') {
-    await run('npm run build --workspace @casimir/web')
-    run('npm run preview --workspace @casimir/web')
-  } else {
-    run('npm run dev --workspace @casimir/web')
-  }
-
-  if (process.env.MOCK_SERVICES === 'true') {
-    process.on('SIGINT', () => {
-      const mocked: string[] = []
-      if (process.env.MOCK_SERVICES === 'true')
-        mocked.push(...Object.keys(services))
-      const cleaners = mocked
-        .map((mock) => `npm run clean --workspace @casimir/${mock}`)
-        .join(' & ')
-      if (cleaners.length) {
-        console.log(
-          `\n🧹 Cleaning up: ${mocked
-            .map((mock) => `@casimir/${mock}`)
-            .join(', ')}`
-        )
-        runSync(`${cleaners}`)
-      }
-      process.exit()
-    })
-  }
-})()+}()