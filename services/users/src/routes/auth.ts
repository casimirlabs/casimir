--- conflicted
+++ resolved
@@ -32,7 +32,7 @@
     }
 })
 
-router.post('/login', verifySession(), async (req: SessionRequest, res: express.Response) => {
+router.post('/login', async (req: express.Request, res: express.Response) => {
     try {
         const { body } = req
         const loginCredentials = body
@@ -86,12 +86,8 @@
                 console.log('LOGGING IN!')
                 const response = verifyMessageSignature({ address, currency, message, signedMessage, provider })
                 upsertNonce(address)
-<<<<<<< HEAD
-                const userId = req.session?.getUserId() as string
-=======
                 const user = await getUserByAddress(address)
                 const userId = user?.id.toString() as string
->>>>>>> f58d3b23
                 response ? await Session.createNewSession(req, res, userId) : null
                 res.setHeader('Content-Type', 'application/json')
                 res.status(200)
